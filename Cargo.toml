--- conflicted
+++ resolved
@@ -12,10 +12,6 @@
 # dependencies from scroll-tech
 eth-types = { git = "https://github.com/scroll-tech/zkevm-circuits", features = ["scroll"], branch = "feat/rkyv" }
 mpt-zktrie = { git = "https://github.com/scroll-tech/zkevm-circuits", branch = "feat/rkyv" }
-<<<<<<< HEAD
-revm = { git = "https://github.com/scroll-tech/revm", branch = "scroll-evm-executor/v40", default-features = false, features = ["scroll-default-handler", "std", "optional_no_base_fee"] }
-=======
->>>>>>> 159d5176
 zktrie = { git = "https://github.com/scroll-tech/zktrie.git", branch = "next", features= ["rs_zktrie"] }
 
 # for local development
