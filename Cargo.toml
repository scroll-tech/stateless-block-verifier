--- conflicted
+++ resolved
@@ -81,12 +81,9 @@
 sp1 = []
 cycle-tracker = []
 ordered-db = ["revm/ordered-cache-db"]
-<<<<<<< HEAD
-=======
 
 # compatibility
 msrv-1-75 = ["dep:itertools"]
->>>>>>> ec65d57b
 
 [patch.crates-io]
 ethers-core = { git = "https://github.com/scroll-tech/ethers-rs.git", branch = "feat/rkyv" }
