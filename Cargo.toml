--- conflicted
+++ resolved
@@ -38,27 +38,6 @@
 # https://github.com/alloy-rs/core
 alloy-primitives = { version = "0.8", default-features = false, features = ["map-hashbrown", "map-fxhash", "rkyv"] }
 
-<<<<<<< HEAD
-reth-chainspec = { git = "https://github.com/scroll-tech/reth", branch = "feat/euclid-v2", default-features = false }
-reth-evm = { git = "https://github.com/scroll-tech/reth", branch = "feat/euclid-v2", default-features = false }
-reth-evm-ethereum = { git = "https://github.com/scroll-tech/reth", branch = "feat/euclid-v2", default-features = false }
-reth-ethereum-forks = { git = "https://github.com/scroll-tech/reth", branch = "feat/euclid-v2", default-features = false }
-reth-execution-types = { git = "https://github.com/scroll-tech/reth", branch = "feat/euclid-v2", default-features = false }
-reth-primitives = { git = "https://github.com/scroll-tech/reth", branch = "feat/euclid-v2", default-features = false }
-reth-primitives-traits = { git = "https://github.com/scroll-tech/reth", branch = "feat/euclid-v2", default-features = false }
-reth-storage-errors = { git = "https://github.com/scroll-tech/reth", branch = "feat/euclid-v2", default-features = false }
-reth-trie = { git = "https://github.com/scroll-tech/reth", branch = "feat/euclid-v2", default-features = false }
-reth-trie-sparse = { git = "https://github.com/scroll-tech/reth", branch = "feat/euclid-v2", default-features = false }
-
-reth-scroll-chainspec = { git = "https://github.com/scroll-tech/reth", branch = "feat/euclid-v2", default-features = false }
-reth-scroll-evm = { git = "https://github.com/scroll-tech/reth", branch = "feat/euclid-v2", default-features = false }
-reth-scroll-forks = { git = "https://github.com/scroll-tech/reth", branch = "feat/euclid-v2", default-features = false }
-reth-scroll-primitives = { git = "https://github.com/scroll-tech/reth", branch = "feat/euclid-v2", default-features = false }
-
-scroll-alloy-consensus = { git = "https://github.com/scroll-tech/reth", branch = "feat/euclid-v2", default-features = false }
-scroll-alloy-rpc-types = { git = "https://github.com/scroll-tech/reth", branch = "feat/euclid-v2", default-features = false }
-scroll-alloy-network = { git = "https://github.com/scroll-tech/reth", branch = "feat/euclid-v2", default-features = false }
-=======
 reth-chainspec = { git = "https://github.com/scroll-tech/reth", branch = "zkvm/euclid-v2", default-features = false }
 reth-evm = { git = "https://github.com/scroll-tech/reth", branch = "zkvm/euclid-v2", default-features = false }
 reth-evm-ethereum = { git = "https://github.com/scroll-tech/reth", branch = "zkvm/euclid-v2", default-features = false }
@@ -78,7 +57,6 @@
 scroll-alloy-consensus = { git = "https://github.com/scroll-tech/reth", branch = "zkvm/euclid-v2", default-features = false }
 scroll-alloy-rpc-types = { git = "https://github.com/scroll-tech/reth", branch = "zkvm/euclid-v2", default-features = false }
 scroll-alloy-network = { git = "https://github.com/scroll-tech/reth", branch = "zkvm/euclid-v2", default-features = false }
->>>>>>> fc4ece00
 
 async-trait = "0.1"
 auto_impl = "1.2"
@@ -143,17 +121,10 @@
 
 alloy-primitives = { git = "https://github.com/scroll-tech/alloy-core", branch = "v0.8.18" }
 
-<<<<<<< HEAD
-revm = { git = "https://github.com/scroll-tech/revm", branch = "scroll-evm-executor/feat/v55/euclid-v2" }
-revm-interpreter = { git = "https://github.com/scroll-tech/revm", branch = "scroll-evm-executor/feat/v55/euclid-v2" }
-revm-precompile = { git = "https://github.com/scroll-tech/revm", branch = "scroll-evm-executor/feat/v55/euclid-v2" }
-revm-primitives = { git = "https://github.com/scroll-tech/revm", branch = "scroll-evm-executor/feat/v55/euclid-v2" }
-=======
 #revm = { git = "https://github.com/scroll-tech/revm", branch = "scroll-evm-executor/feat/v55/euclid-v2" }
 #revm-interpreter = { git = "https://github.com/scroll-tech/revm", branch = "scroll-evm-executor/feat/v55/euclid-v2" }
 #revm-precompile = { git = "https://github.com/scroll-tech/revm", branch = "scroll-evm-executor/feat/v55/euclid-v2" }
 #revm-primitives = { git = "https://github.com/scroll-tech/revm", branch = "scroll-evm-executor/feat/v55/euclid-v2" }
->>>>>>> fc4ece00
 
 # for local development
 # [patch."https://github.com/scroll-tech/revm"]
