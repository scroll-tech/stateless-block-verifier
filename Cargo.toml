--- conflicted
+++ resolved
@@ -16,8 +16,8 @@
 zktrie = { git = "https://github.com/scroll-tech/zktrie.git", branch = "main", features= ["rs_zktrie"] }
 
 # for local development
-#eth-types = { path = "../zkevm-circuits/eth-types", default-features = false, features = ["scroll", "poseidon-bn254"] }
-#mpt-zktrie = { path = "../zkevm-circuits/zktrie" }
+# eth-types = { path = "../zkevm-circuits/eth-types", features = ["scroll"] }
+# mpt-zktrie = { path = "../zkevm-circuits/zktrie" }
 # revm = {path = "../revm/crates/revm", default-features = false, features = ["scroll-default-handler", "std", "optional_no_base_fee"] } # v40
 # zktrie = { path = "../zktrie", features= ["rs_zktrie"] }
 
@@ -116,18 +116,5 @@
 # primitive-types = { path = "../parity-common/primitive-types" }
 # ethereum-types = { path = "../parity-common/ethereum-types" }
 
-<<<<<<< HEAD
-[patch."https://github.com/privacy-scaling-explorations/bls12_381"]
-bls12_381 = { git = "https://github.com/scroll-tech/bls12_381", branch = "feat/impl_scalar_field" }
-
-[patch."https://github.com/privacy-scaling-explorations/halo2.git"]
-halo2_proofs = { git = "https://github.com/scroll-tech/halo2.git", branch = "v1.1" }
-
-[patch."https://github.com/scroll-tech/poseidon-circuit.git"]
-poseidon-base = { git = "https://github.com/scroll-tech//poseidon-circuit", branch = "feat/msrv-1.75" }
-hash-circuit = { package = "poseidon-circuit", git = "https://github.com/scroll-tech//poseidon-circuit", branch = "feat/msrv-1.75" }
-
-=======
->>>>>>> 4977e875
 [profile.release]
 debug-assertions = true