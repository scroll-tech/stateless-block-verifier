[package]
name = "stateless-block-verifier"
version = "0.1.0"
edition = "2021"

[dependencies]
hex = "0.4"
<<<<<<< HEAD
eth-types = { git = "https://github.com/scroll-tech/zkevm-circuits", features = ["scroll"], branch = "feat/sp1" }
mpt-zktrie = { git = "https://github.com/scroll-tech/zkevm-circuits", branch = "feat/sp1" }
zktrie = { git = "https://github.com/scroll-tech/zktrie.git", branch = "main", features= ["rs_zktrie"] }
getrandom = { version = "*", features = ["custom"] } # just for disable
rkyv = { version = "0.7", features = ["validation"] }
itertools = "0.13.0" # for compatibility msrv 1.75
tiny-keccak = "2.0"
=======
itertools = "0.13.0" # for compatibility msrv 1.75
rkyv = { version = "0.7", features = ["validation"] }
thiserror = "1.0"
tiny-keccak = "2.0"

# dependencies from scroll-tech
eth-types = { git = "https://github.com/scroll-tech/zkevm-circuits", features = ["scroll"], branch = "feat/rkyv" }
mpt-zktrie = { git = "https://github.com/scroll-tech/zkevm-circuits", branch = "feat/rkyv" }
zktrie = { git = "https://github.com/scroll-tech/zktrie.git", branch = "main", features= ["rs_zktrie"] }
>>>>>>> af6f8baa

# for local development
# eth-types = { path = "../zkevm-circuits/eth-types", features = ["scroll"] }
# mpt-zktrie = { path = "../zkevm-circuits/zktrie" }
# revm = {path = "../revm/crates/revm", default-features = false, features = ["scroll-default-handler", "std", "optional_no_base_fee"] } # v40
# zktrie = { path = "../zktrie", features= ["rs_zktrie"] }


# binary dependencies
anyhow = { version = "1.0", optional = true }
async-channel = { version = "2.2", optional = true }
clap = { version = "4", optional = true }
env_logger = { version = "0.9", optional = true }
ethers-core = { git = "https://github.com/scroll-tech/ethers-rs.git", branch = "feat/rkyv", optional = true }
ethers-providers = { git = "https://github.com/scroll-tech/ethers-rs.git", branch = "feat/rkyv", default-features = false, optional = true }
futures = { version = "0.3", optional = true }
serde_json = { version = "1.0", optional = true }
serde = { version = "1.0", optional = true }
tokio = { version = "1", default-features = false, optional = true }
url = { version = "2.5", optional = true }

# optional dependencies
csv = { version = "1.3", optional = true }
ctor = { version = "0.2", optional = true }
pprof = { version = "0.13", features = ["flamegraph"], optional = true }
tracing = { version = "0.1", optional = true }
tracing-subscriber = { version = "0.3", features = ["env-filter"], optional = true }

# for local development
# [patch."https://github.com/scroll-tech/zkevm-circuits"]
# eth-types = { path = "../zkevm-circuits/eth-types" }
# mpt-zktrie = { path = "../zkevm-circuits/zktrie" }
# [patch."https://github.com/scroll-tech/revm"]
# revm = { path = "../revm/crates/revm" }

[dependencies.revm] # v40
git = "https://github.com/scroll-tech/revm"
branch = "scroll-evm-executor/feat/v40/sp1"
default-features = false
features = [
    "scroll-default-handler",
    "scroll-poseidon-codehash",
    "std",
    "optional_no_base_fee"
]

[dev-dependencies]
aggregator = { git = "https://github.com/scroll-tech/zkevm-circuits", branch = "feat/rkyv" }
#aggregator = { path = "../zkevm-circuits/aggregator" }
serde = { version = "1.0" }
serde_json = { version = "1.0" }

[[bin]]
name = "stateless-block-verifier"
path = "src/bin/trace-verifier/main.rs"
required-features = ["bin-deps"]

[features]
bin-deps = [
    "anyhow",
    "async-channel",
    "clap",
    "clap/derive",
    "env_logger",
    "ethers-core",
    "ethers-core/scroll",
    "ethers-providers",
    "futures",
    "serde_json",
    "serde",
    "serde/derive",
    "tokio",
    "tokio/fs",
    "tokio/macros",
    "tokio/rt-multi-thread",
    "url"
]
profiling = ["pprof"]
debug-account = ["csv", "revm/serde"]
debug-storage = ["csv", "revm/serde"]
dev = ["ctor", "tracing", "tracing-subscriber"]

# sp1 related
sp1 = []
cycle-tracker = []
ordered-db = ["revm/ordered-cache-db"]

[patch.crates-io]
ethers-core = { git = "https://github.com/scroll-tech/ethers-rs.git", branch = "feat/rkyv" }
ethers-signers  = { git = "https://github.com/scroll-tech/ethers-rs.git", branch = "feat/rkyv" }
ff = { git = "https://github.com/scroll-tech/ff", branch = "feat/sp1" }
alloy-eips = { git = "https://github.com/scroll-tech/alloy.git", branch = "rustc-1.75" }
primitive-types = { git = "https://github.com/scroll-tech/parity-common.git", branch = "feat/rkyv" }
ethereum-types = { git = "https://github.com/scroll-tech/parity-common.git", branch = "feat/rkyv" }

# ethers-core = { path = "../ethers-rs/ethers-core" }
# ethers-providers = { path = "../ethers-rs/ethers-providers" }
# ethers = { path = "../ethers-rs/ethers" }
# ethers-etherscan = { path = "../ethers-rs/ethers-etherscan" }
# ethers-signers  = { path = "../ethers-rs/ethers-signers" }
# primitive-types = { path = "../parity-common/primitive-types" }
# ethereum-types = { path = "../parity-common/ethereum-types" }

[patch."https://github.com/privacy-scaling-explorations/halo2.git"]
halo2_proofs = { git = "https://github.com/scroll-tech/halo2.git", branch = "v1.1" }

[patch."https://github.com/scroll-tech/poseidon-circuit.git"]
poseidon-base = { git = "https://github.com/scroll-tech//poseidon-circuit", branch = "feat/sp1" }
hash-circuit = { package = "poseidon-circuit", git = "https://github.com/scroll-tech//poseidon-circuit", branch = "feat/sp1" }

[patch."https://github.com/privacy-scaling-explorations/halo2.git"]
halo2_proofs = { git = "https://github.com/scroll-tech/halo2.git", branch = "v1.1" }

[patch."https://github.com/scroll-tech/poseidon-circuit.git"]
poseidon-base = { git = "https://github.com/scroll-tech//poseidon-circuit", branch = "feat/msrv-1.75" }
hash-circuit = { package = "poseidon-circuit", git = "https://github.com/scroll-tech//poseidon-circuit", branch = "feat/msrv-1.75" }

[profile.release]
debug-assertions = true<|MERGE_RESOLUTION|>--- conflicted
+++ resolved
@@ -5,25 +5,16 @@
 
 [dependencies]
 hex = "0.4"
-<<<<<<< HEAD
-eth-types = { git = "https://github.com/scroll-tech/zkevm-circuits", features = ["scroll"], branch = "feat/sp1" }
-mpt-zktrie = { git = "https://github.com/scroll-tech/zkevm-circuits", branch = "feat/sp1" }
-zktrie = { git = "https://github.com/scroll-tech/zktrie.git", branch = "main", features= ["rs_zktrie"] }
-getrandom = { version = "*", features = ["custom"] } # just for disable
-rkyv = { version = "0.7", features = ["validation"] }
-itertools = "0.13.0" # for compatibility msrv 1.75
-tiny-keccak = "2.0"
-=======
 itertools = "0.13.0" # for compatibility msrv 1.75
 rkyv = { version = "0.7", features = ["validation"] }
 thiserror = "1.0"
 tiny-keccak = "2.0"
+getrandom = { version = "*", features = ["custom"] } # just for disable
 
 # dependencies from scroll-tech
-eth-types = { git = "https://github.com/scroll-tech/zkevm-circuits", features = ["scroll"], branch = "feat/rkyv" }
-mpt-zktrie = { git = "https://github.com/scroll-tech/zkevm-circuits", branch = "feat/rkyv" }
+eth-types = { git = "https://github.com/scroll-tech/zkevm-circuits", features = ["scroll"], branch = "feat/sp1" }
+mpt-zktrie = { git = "https://github.com/scroll-tech/zkevm-circuits", branch = "feat/sp1" }
 zktrie = { git = "https://github.com/scroll-tech/zktrie.git", branch = "main", features= ["rs_zktrie"] }
->>>>>>> af6f8baa
 
 # for local development
 # eth-types = { path = "../zkevm-circuits/eth-types", features = ["scroll"] }
@@ -134,12 +125,5 @@
 poseidon-base = { git = "https://github.com/scroll-tech//poseidon-circuit", branch = "feat/sp1" }
 hash-circuit = { package = "poseidon-circuit", git = "https://github.com/scroll-tech//poseidon-circuit", branch = "feat/sp1" }
 
-[patch."https://github.com/privacy-scaling-explorations/halo2.git"]
-halo2_proofs = { git = "https://github.com/scroll-tech/halo2.git", branch = "v1.1" }
-
-[patch."https://github.com/scroll-tech/poseidon-circuit.git"]
-poseidon-base = { git = "https://github.com/scroll-tech//poseidon-circuit", branch = "feat/msrv-1.75" }
-hash-circuit = { package = "poseidon-circuit", git = "https://github.com/scroll-tech//poseidon-circuit", branch = "feat/msrv-1.75" }
-
 [profile.release]
 debug-assertions = true