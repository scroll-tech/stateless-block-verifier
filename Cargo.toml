--- conflicted
+++ resolved
@@ -42,31 +42,6 @@
 
 revm-scroll = { git = "https://github.com/scroll-tech/scroll-revm", rev = "6ccb897197d7ed319463df487f428fce0a77b47f", default-features = false }
 
-<<<<<<< HEAD
-reth-chainspec = { git = "https://github.com/scroll-tech/reth", branch = "feat/precompile-override", default-features = false }
-reth-evm = { git = "https://github.com/scroll-tech/reth", branch = "feat/precompile-override", default-features = false }
-reth-evm-ethereum = { git = "https://github.com/scroll-tech/reth", branch = "feat/precompile-override", default-features = false }
-reth-ethereum-forks = { git = "https://github.com/scroll-tech/reth", branch = "feat/precompile-override", default-features = false }
-reth-execution-types = { git = "https://github.com/scroll-tech/reth", branch = "feat/precompile-override", default-features = false }
-reth-primitives = { git = "https://github.com/scroll-tech/reth", branch = "feat/precompile-override", default-features = false }
-reth-primitives-traits = { git = "https://github.com/scroll-tech/reth", branch = "feat/precompile-override", default-features = false }
-reth-trie = { git = "https://github.com/scroll-tech/reth", branch = "feat/precompile-override", default-features = false }
-reth-trie-sparse = { git = "https://github.com/scroll-tech/reth", branch = "feat/precompile-override", default-features = false }
-
-reth-scroll-chainspec = { git = "https://github.com/scroll-tech/reth", branch = "feat/precompile-override", default-features = false }
-reth-scroll-evm = { git = "https://github.com/scroll-tech/reth", branch = "feat/precompile-override", default-features = false }
-reth-scroll-forks = { git = "https://github.com/scroll-tech/reth", branch = "feat/precompile-override", default-features = false }
-reth-scroll-primitives = { git = "https://github.com/scroll-tech/reth", branch = "feat/precompile-override", default-features = false }
-
-scroll-alloy-evm = { git = "https://github.com/scroll-tech/reth", branch = "feat/precompile-override", default-features = false }
-scroll-alloy-consensus = { git = "https://github.com/scroll-tech/reth", branch = "feat/precompile-override", default-features = false }
-scroll-alloy-rpc-types = { git = "https://github.com/scroll-tech/reth", branch = "feat/precompile-override", default-features = false }
-scroll-alloy-network = { git = "https://github.com/scroll-tech/reth", branch = "feat/precompile-override", default-features = false }
-
-openvm-ecc-guest = { git = "https://github.com/openvm-org/openvm.git", rev = "9ef822c947f14eb436e293971c969cfcb688dbe7" }
-openvm-sha2 = { git = "https://github.com/openvm-org/openvm.git", rev = "9ef822c947f14eb436e293971c969cfcb688dbe7" }
-openvm-pairing = { git = "https://github.com/openvm-org/openvm.git", rev = "9ef822c947f14eb436e293971c969cfcb688dbe7" }
-=======
 reth-chainspec = { git = "https://github.com/scroll-tech/reth", branch = "scroll", default-features = false }
 reth-evm = { git = "https://github.com/scroll-tech/reth", branch = "scroll", default-features = false }
 reth-evm-ethereum = { git = "https://github.com/scroll-tech/reth", branch = "scroll", default-features = false }
@@ -86,7 +61,10 @@
 scroll-alloy-consensus = { git = "https://github.com/scroll-tech/reth", branch = "scroll", default-features = false }
 scroll-alloy-rpc-types = { git = "https://github.com/scroll-tech/reth", branch = "scroll", default-features = false }
 scroll-alloy-network = { git = "https://github.com/scroll-tech/reth", branch = "scroll", default-features = false }
->>>>>>> 3380ea5b
+
+openvm-ecc-guest = { git = "https://github.com/openvm-org/openvm.git", rev = "9ef822c947f14eb436e293971c969cfcb688dbe7" }
+openvm-sha2 = { git = "https://github.com/openvm-org/openvm.git", rev = "9ef822c947f14eb436e293971c969cfcb688dbe7" }
+openvm-pairing = { git = "https://github.com/openvm-org/openvm.git", rev = "9ef822c947f14eb436e293971c969cfcb688dbe7" }
 
 async-trait = "0.1"
 auto_impl = "1.2"
