--- conflicted
+++ resolved
@@ -6,15 +6,9 @@
 [dependencies]
 log = "0.4"
 hex = "0.4"
-<<<<<<< HEAD
-eth-types = { git = "https://github.com/scroll-tech/zkevm-circuits", features = ["scroll"], branch = "feat/sp1" }
-mpt-zktrie = { git = "https://github.com/scroll-tech/zkevm-circuits", branch = "feat/sp1" }
-revm = { git = "https://github.com/scroll-tech/revm", branch = "scroll-evm-executor/feat/v40/sp1" , default-features = false, features = ["scroll-default-handler", "std"] } # v36
-=======
 eth-types = { git = "https://github.com/scroll-tech/zkevm-circuits", features = ["scroll"], branch = "develop" }
 mpt-zktrie = { git = "https://github.com/scroll-tech/zkevm-circuits", branch = "develop" }
 revm = { git = "https://github.com/scroll-tech/revm", branch = "scroll-evm-executor/v40" , default-features = false, features = ["scroll-default-handler", "std", "optional_no_base_fee"] } # v40
->>>>>>> 2c05bd85
 zktrie = { git = "https://github.com/scroll-tech/zktrie.git", branch = "main", features= ["rs_zktrie"] }
 
 # for local development
