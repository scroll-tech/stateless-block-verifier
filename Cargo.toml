[package]
name = "stateless-block-verifier"
version = "0.1.0"
edition = "2021"

[dependencies]
hex = "0.4"
itertools = "0.13.0" # for compatibility msrv 1.75
rkyv = { version = "0.7", features = ["validation"] }
thiserror = "1.0"

# dependencies from scroll-tech
eth-types = { git = "https://github.com/scroll-tech/zkevm-circuits", features = ["scroll"], branch = "feat/rkyv" }
mpt-zktrie = { git = "https://github.com/scroll-tech/zkevm-circuits", branch = "feat/rkyv" }
zktrie = { git = "https://github.com/scroll-tech/zktrie.git", branch = "main", features= ["rs_zktrie"] }
<<<<<<< HEAD
rkyv = { version = "0.7", features = ["validation"] }
itertools = "0.13.0" # for compatibility msrv 1.75
tiny-keccak = "2.0"
=======
>>>>>>> 6a9a8cf6

# for local development
# eth-types = { path = "../zkevm-circuits/eth-types", features = ["scroll"] }
# mpt-zktrie = { path = "../zkevm-circuits/zktrie" }
# revm = {path = "../revm/crates/revm", default-features = false, features = ["scroll-default-handler", "std", "optional_no_base_fee"] } # v40
# zktrie = { path = "../zktrie", features= ["rs_zktrie"] }


# binary dependencies
anyhow = { version = "1.0", optional = true }
async-channel = { version = "2.2", optional = true }
clap = { version = "4", optional = true }
env_logger = { version = "0.9", optional = true }
ethers-core = { git = "https://github.com/scroll-tech/ethers-rs.git", branch = "feat/rkyv", optional = true }
ethers-providers = { git = "https://github.com/scroll-tech/ethers-rs.git", branch = "feat/rkyv", default-features = false, optional = true }
futures = { version = "0.3", optional = true }
serde_json = { version = "1.0", optional = true }
serde = { version = "1.0", optional = true }
tokio = { version = "1", default-features = false, optional = true }
url = { version = "2.5", optional = true }

# optional dependencies
csv = { version = "1.3", optional = true }
pprof = { version = "0.13", features = ["flamegraph"], optional = true }
tracing = { version = "0.1", optional = true }
tracing-subscriber = { version = "0.3", features = ["env-filter"], optional = true }

# for local development
# [patch."https://github.com/scroll-tech/zkevm-circuits"]
# eth-types = { path = "../zkevm-circuits/eth-types" }
# mpt-zktrie = { path = "../zkevm-circuits/zktrie" }
# [patch."https://github.com/scroll-tech/revm"]
# revm = { path = "../revm/crates/revm" }

[dependencies.revm] # v40
git = "https://github.com/scroll-tech/revm"
branch = "scroll-evm-executor/v40"
default-features = false
features = [
    "scroll-default-handler",
    "scroll-poseidon-codehash",
    "std",
    "optional_no_base_fee"
]

[dev-dependencies]
aggregator = { git = "https://github.com/scroll-tech/zkevm-circuits", branch = "feat/rkyv" }
#aggregator = { path = "../zkevm-circuits/aggregator" }
serde = { version = "1.0" }
serde_json = { version = "1.0" }

[[bin]]
name = "stateless-block-verifier"
path = "src/bin/trace-verifier/main.rs"
required-features = ["bin-deps"]

[features]
bin-deps = [
    "anyhow",
    "async-channel",
    "clap",
    "clap/derive",
    "env_logger",
    "ethers-core",
    "ethers-core/scroll",
    "ethers-providers",
    "futures",
    "serde_json",
    "serde",
    "serde/derive",
    "tokio",
    "tokio/fs",
    "tokio/macros",
    "tokio/rt-multi-thread",
    "url"
]
profiling = ["pprof"]
debug-account = ["csv", "revm/serde"]
debug-storage = ["csv", "revm/serde"]
dev = ["tracing", "tracing-subscriber"]

# sp1 related
sp1 = []
cycle-tracker = []
ordered-db = ["revm/ordered-cache-db"]

[patch.crates-io]
ethers-core = { git = "https://github.com/scroll-tech/ethers-rs.git", branch = "feat/rkyv" }
ethers-signers  = { git = "https://github.com/scroll-tech/ethers-rs.git", branch = "feat/rkyv" }
halo2curves = { git = "https://github.com/scroll-tech/halo2curves", branch = "v0.1.0" }
primitive-types = { git = "https://github.com/scroll-tech/parity-common.git", branch = "feat/rkyv" }
ethereum-types = { git = "https://github.com/scroll-tech/parity-common.git", branch = "feat/rkyv" }

# ethers-core = { path = "../ethers-rs/ethers-core" }
# ethers-providers = { path = "../ethers-rs/ethers-providers" }
# ethers = { path = "../ethers-rs/ethers" }
# ethers-etherscan = { path = "../ethers-rs/ethers-etherscan" }
# ethers-signers  = { path = "../ethers-rs/ethers-signers" }
# primitive-types = { path = "../parity-common/primitive-types" }
# ethereum-types = { path = "../parity-common/ethereum-types" }

[patch."https://github.com/privacy-scaling-explorations/bls12_381"]
bls12_381 = { git = "https://github.com/scroll-tech/bls12_381", branch = "feat/impl_scalar_field" }

[patch."https://github.com/privacy-scaling-explorations/halo2.git"]
halo2_proofs = { git = "https://github.com/scroll-tech/halo2.git", branch = "v1.1" }

[patch."https://github.com/scroll-tech/poseidon-circuit.git"]
poseidon-base = { git = "https://github.com/scroll-tech//poseidon-circuit", branch = "feat/msrv-1.75" }
hash-circuit = { package = "poseidon-circuit", git = "https://github.com/scroll-tech//poseidon-circuit", branch = "feat/msrv-1.75" }

[profile.release]
debug-assertions = true<|MERGE_RESOLUTION|>--- conflicted
+++ resolved
@@ -8,17 +8,12 @@
 itertools = "0.13.0" # for compatibility msrv 1.75
 rkyv = { version = "0.7", features = ["validation"] }
 thiserror = "1.0"
+tiny-keccak = "2.0"
 
 # dependencies from scroll-tech
 eth-types = { git = "https://github.com/scroll-tech/zkevm-circuits", features = ["scroll"], branch = "feat/rkyv" }
 mpt-zktrie = { git = "https://github.com/scroll-tech/zkevm-circuits", branch = "feat/rkyv" }
 zktrie = { git = "https://github.com/scroll-tech/zktrie.git", branch = "main", features= ["rs_zktrie"] }
-<<<<<<< HEAD
-rkyv = { version = "0.7", features = ["validation"] }
-itertools = "0.13.0" # for compatibility msrv 1.75
-tiny-keccak = "2.0"
-=======
->>>>>>> 6a9a8cf6
 
 # for local development
 # eth-types = { path = "../zkevm-circuits/eth-types", features = ["scroll"] }
