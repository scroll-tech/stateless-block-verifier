[package]
name = "stateless-block-verifier"
version = "0.1.0"
edition = "2021"

[dependencies]
hex = "0.4"
itertools = "0.13.0" # for compatibility msrv 1.75
rkyv = { version = "0.7", features = ["validation"] }
thiserror = "1.0"
tiny-keccak = "2.0"
getrandom = { version = "*", features = ["custom"] } # just for disable

# dependencies from scroll-tech
eth-types = { git = "https://github.com/scroll-tech/zkevm-circuits", features = ["scroll"], branch = "feat/sp1" }
mpt-zktrie = { git = "https://github.com/scroll-tech/zkevm-circuits", branch = "feat/sp1" }
zktrie = { git = "https://github.com/scroll-tech/zktrie.git", branch = "main", features= ["rs_zktrie"] }

# for local development
# eth-types = { path = "../zkevm-circuits/eth-types", features = ["scroll"] }
# mpt-zktrie = { path = "../zkevm-circuits/zktrie" }
# revm = {path = "../revm/crates/revm", default-features = false, features = ["scroll-default-handler", "std", "optional_no_base_fee"] } # v40
# zktrie = { path = "../zktrie", features= ["rs_zktrie"] }


# binary dependencies
anyhow = { version = "1.0", optional = true }
async-channel = { version = "2.2", optional = true }
clap = { version = "4", optional = true }
env_logger = { version = "0.9", optional = true }
ethers-core = { git = "https://github.com/scroll-tech/ethers-rs.git", branch = "feat/rkyv", optional = true }
ethers-providers = { git = "https://github.com/scroll-tech/ethers-rs.git", branch = "feat/rkyv", default-features = false, optional = true }
futures = { version = "0.3", optional = true }
serde_json = { version = "1.0", optional = true }
serde = { version = "1.0", optional = true }
tokio = { version = "1", default-features = false, optional = true }
url = { version = "2.5", optional = true }

# optional dependencies
csv = { version = "1.3", optional = true }
ctor = { version = "0.2", optional = true }
pprof = { version = "0.13", features = ["flamegraph"], optional = true }
tracing = { version = "0.1", optional = true }
tracing-subscriber = { version = "0.3", features = ["env-filter"], optional = true }

# for local development
# [patch."https://github.com/scroll-tech/zkevm-circuits"]
# eth-types = { path = "../zkevm-circuits/eth-types" }
# mpt-zktrie = { path = "../zkevm-circuits/zktrie" }
# [patch."https://github.com/scroll-tech/revm"]
# revm = { path = "../revm/crates/revm" }

[dependencies.revm] # v40
git = "https://github.com/scroll-tech/revm"
<<<<<<< HEAD
branch = "scroll-evm-executor/feat/v40/sp1"
=======
branch = "scroll-evm-executor/v41"
>>>>>>> 5c5834d8
default-features = false
features = [
    "scroll-default-handler",
    "scroll-poseidon-codehash",
    "std",
    "optional_no_base_fee"
]

[dev-dependencies]
serde = { version = "1.0" }
serde_json = { version = "1.0" }

[[bin]]
name = "stateless-block-verifier"
path = "src/bin/trace-verifier/main.rs"
required-features = ["bin-deps"]

[features]
bin-deps = [
    "anyhow",
    "async-channel",
    "clap",
    "clap/derive",
    "env_logger",
    "ethers-core",
    "ethers-core/scroll",
    "ethers-providers",
    "futures",
    "serde_json",
    "serde",
    "serde/derive",
    "tokio",
    "tokio/fs",
    "tokio/macros",
    "tokio/rt-multi-thread",
    "url"
]
profiling = ["pprof"]
debug-account = ["csv", "revm/serde"]
debug-storage = ["csv", "revm/serde"]
dev = ["ctor", "tracing", "tracing-subscriber"]

# sp1 related
sp1 = []
cycle-tracker = []
ordered-db = ["revm/ordered-cache-db"]

[patch.crates-io]
ethers-core = { git = "https://github.com/scroll-tech/ethers-rs.git", branch = "feat/rkyv" }
ethers-signers  = { git = "https://github.com/scroll-tech/ethers-rs.git", branch = "feat/rkyv" }
<<<<<<< HEAD
ff = { git = "https://github.com/scroll-tech/ff", branch = "feat/sp1" }
alloy-eips = { git = "https://github.com/scroll-tech/alloy.git", branch = "rustc-1.75" }
=======
>>>>>>> 5c5834d8
primitive-types = { git = "https://github.com/scroll-tech/parity-common.git", branch = "feat/rkyv" }
ethereum-types = { git = "https://github.com/scroll-tech/parity-common.git", branch = "feat/rkyv" }
ff = { git = "https://github.com/scroll-tech/ff", branch = "feat/sp1" }

# ethers-core = { path = "../ethers-rs/ethers-core" }
# ethers-providers = { path = "../ethers-rs/ethers-providers" }
# ethers = { path = "../ethers-rs/ethers" }
# ethers-etherscan = { path = "../ethers-rs/ethers-etherscan" }
# ethers-signers  = { path = "../ethers-rs/ethers-signers" }
# primitive-types = { path = "../parity-common/primitive-types" }
# ethereum-types = { path = "../parity-common/ethereum-types" }

<<<<<<< HEAD
[patch."https://github.com/privacy-scaling-explorations/halo2.git"]
halo2_proofs = { git = "https://github.com/scroll-tech/halo2.git", branch = "v1.1" }

[patch."https://github.com/scroll-tech/poseidon-circuit.git"]
poseidon-base = { git = "https://github.com/scroll-tech//poseidon-circuit", branch = "feat/sp1" }
hash-circuit = { package = "poseidon-circuit", git = "https://github.com/scroll-tech//poseidon-circuit", branch = "feat/sp1" }

=======
>>>>>>> 5c5834d8
[profile.release]
debug-assertions = true<|MERGE_RESOLUTION|>--- conflicted
+++ resolved
@@ -52,11 +52,7 @@
 
 [dependencies.revm] # v40
 git = "https://github.com/scroll-tech/revm"
-<<<<<<< HEAD
-branch = "scroll-evm-executor/feat/v40/sp1"
-=======
-branch = "scroll-evm-executor/v41"
->>>>>>> 5c5834d8
+branch = "scroll-evm-executor/feat/v41/sp1"
 default-features = false
 features = [
     "scroll-default-handler",
@@ -107,11 +103,7 @@
 [patch.crates-io]
 ethers-core = { git = "https://github.com/scroll-tech/ethers-rs.git", branch = "feat/rkyv" }
 ethers-signers  = { git = "https://github.com/scroll-tech/ethers-rs.git", branch = "feat/rkyv" }
-<<<<<<< HEAD
-ff = { git = "https://github.com/scroll-tech/ff", branch = "feat/sp1" }
 alloy-eips = { git = "https://github.com/scroll-tech/alloy.git", branch = "rustc-1.75" }
-=======
->>>>>>> 5c5834d8
 primitive-types = { git = "https://github.com/scroll-tech/parity-common.git", branch = "feat/rkyv" }
 ethereum-types = { git = "https://github.com/scroll-tech/parity-common.git", branch = "feat/rkyv" }
 ff = { git = "https://github.com/scroll-tech/ff", branch = "feat/sp1" }
@@ -124,7 +116,6 @@
 # primitive-types = { path = "../parity-common/primitive-types" }
 # ethereum-types = { path = "../parity-common/ethereum-types" }
 
-<<<<<<< HEAD
 [patch."https://github.com/privacy-scaling-explorations/halo2.git"]
 halo2_proofs = { git = "https://github.com/scroll-tech/halo2.git", branch = "v1.1" }
 
@@ -132,7 +123,5 @@
 poseidon-base = { git = "https://github.com/scroll-tech//poseidon-circuit", branch = "feat/sp1" }
 hash-circuit = { package = "poseidon-circuit", git = "https://github.com/scroll-tech//poseidon-circuit", branch = "feat/sp1" }
 
-=======
->>>>>>> 5c5834d8
 [profile.release]
 debug-assertions = true