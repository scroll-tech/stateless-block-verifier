--- conflicted
+++ resolved
@@ -12,30 +12,16 @@
 sbv-primitives = { workspace = true, features = ["evm-types", "revm-types"] }
 
 openvm-ecc-guest = { workspace = true, optional = true }
-<<<<<<< HEAD
-openvm-sha2 = { workspace = true, optional = true }
-openvm-pairing = { workspace = true, optional = true }
-=======
 openvm-keccak256 = { workspace = true, optional = true }
 openvm-k256 = { workspace = true, optional = true }
 openvm-sha2 = { workspace = true, optional = true }
 openvm-pairing = { workspace = true, optional = true }
 openvm-kzg = { workspace = true, optional = true }
->>>>>>> f545895f
 
 [lints]
 workspace = true
 
 [features]
-<<<<<<< HEAD
-scroll = ["sbv-primitives/scroll-evm-types", "sbv-primitives/scroll-reth-types"]
-openvm = [
-    "dep:openvm-ecc-guest",
-    "dep:openvm-sha2",
-    "dep:openvm-pairing",
-    "openvm-pairing/bn254",
-]
-=======
 c-kzg = ["sbv-primitives/c-kzg"]
 kzg-rs = ["sbv-primitives/kzg-rs"]
 
@@ -82,4 +68,3 @@
     "sha256",
     "dep:openvm-sha2"
 ]
->>>>>>> f545895f
