use super::PrecompileProvider;
use sbv_primitives::types::{
    evm::{ScrollPrecompilesFactory, precompiles::PrecompilesMap},
    revm::{ScrollPrecompileProvider, SpecId},
};

#[cfg(not(feature = "scroll-openvm"))]
impl ScrollPrecompilesFactory for PrecompileProvider {
    fn with_spec(spec: SpecId) -> PrecompilesMap {
        PrecompilesMap::from_static(ScrollPrecompileProvider::new_with_spec(spec).precompiles())
    }
}

#[cfg(feature = "scroll-openvm")]
impl ScrollPrecompilesFactory for PrecompileProvider {
    fn with_spec(spec: SpecId) -> PrecompilesMap {
<<<<<<< HEAD
        use crate::imps::{bn128, secp256k1, sha256};

=======
>>>>>>> d6925ef4
        let mut precompiles = ScrollPrecompileProvider::new_with_spec(spec)
            .precompiles()
            .to_owned();

<<<<<<< HEAD
        #[cfg(feature = "openvm-secp256k1")]
        precompiles.extend([secp256k1::ECRECOVER]);

        #[cfg(feature = "openvm-bn128")]
        {
            precompiles.extend([bn128::add::ISTANBUL, bn128::mul::ISTANBUL]);
            if spec.is_enabled_in(SpecId::BERNOULLI) {
                precompiles.extend([bn128::pair::BERNOULLI, sha256::BERNOULLI]);
=======
        #[cfg(feature = "openvm-sha256")]
        {
            if spec.is_enabled_in(SpecId::BERNOULLI) {
                precompiles.extend([crate::imps::sha256::BERNOULLI]);
            }
        }

        #[cfg(feature = "openvm-secp256k1")]
        precompiles.extend([crate::imps::secp256k1::ECRECOVER]);

        #[cfg(feature = "openvm-bn128")]
        {
            use crate::imps::bn128;

            precompiles.extend([bn128::add::ISTANBUL, bn128::mul::ISTANBUL]);
            if spec.is_enabled_in(SpecId::BERNOULLI) {
                precompiles.extend([bn128::pair::BERNOULLI]);
>>>>>>> d6925ef4
            }
            if spec.is_enabled_in(SpecId::FEYNMAN) {
                precompiles.extend([bn128::pair::FEYNMAN]);
            }
        }

        PrecompilesMap::new(std::borrow::Cow::Owned(precompiles))
    }
}<|MERGE_RESOLUTION|>--- conflicted
+++ resolved
@@ -14,25 +14,10 @@
 #[cfg(feature = "scroll-openvm")]
 impl ScrollPrecompilesFactory for PrecompileProvider {
     fn with_spec(spec: SpecId) -> PrecompilesMap {
-<<<<<<< HEAD
-        use crate::imps::{bn128, secp256k1, sha256};
-
-=======
->>>>>>> d6925ef4
         let mut precompiles = ScrollPrecompileProvider::new_with_spec(spec)
             .precompiles()
             .to_owned();
 
-<<<<<<< HEAD
-        #[cfg(feature = "openvm-secp256k1")]
-        precompiles.extend([secp256k1::ECRECOVER]);
-
-        #[cfg(feature = "openvm-bn128")]
-        {
-            precompiles.extend([bn128::add::ISTANBUL, bn128::mul::ISTANBUL]);
-            if spec.is_enabled_in(SpecId::BERNOULLI) {
-                precompiles.extend([bn128::pair::BERNOULLI, sha256::BERNOULLI]);
-=======
         #[cfg(feature = "openvm-sha256")]
         {
             if spec.is_enabled_in(SpecId::BERNOULLI) {
@@ -50,7 +35,6 @@
             precompiles.extend([bn128::add::ISTANBUL, bn128::mul::ISTANBUL]);
             if spec.is_enabled_in(SpecId::BERNOULLI) {
                 precompiles.extend([bn128::pair::BERNOULLI]);
->>>>>>> d6925ef4
             }
             if spec.is_enabled_in(SpecId::FEYNMAN) {
                 precompiles.extend([bn128::pair::FEYNMAN]);
