--- conflicted
+++ resolved
@@ -13,11 +13,6 @@
 workspace = true
 
 [dependencies]
-<<<<<<< HEAD
-=======
-alloy-evm.workspace = true
-
->>>>>>> fa25b3eb
 revm.workspace = true
 revm-scroll = { workspace = true, optional = true }
 
@@ -28,11 +23,7 @@
 tracing = { workspace = true, optional = true }
 
 sbv-primitives = { workspace = true, features = ["ethereum-all"] }
-<<<<<<< HEAD
-sbv-precompile = { workspace = true }
-=======
 sbv-precompile.workspace = true
->>>>>>> fa25b3eb
 sbv-helpers.workspace = true
 sbv-kv.workspace = true
 sbv-trie.workspace = true
