use crate::error::DatabaseError;
<<<<<<< HEAD
use once_cell::sync::Lazy;
=======
>>>>>>> d2220caf
use revm::{
    db::DatabaseRef,
    primitives::{AccountInfo, Address, Bytecode, B256, U256},
};
use sbv_primitives::zk_trie::db::NodeDb;
use sbv_primitives::zk_trie::hash::ZkHash;
use sbv_primitives::{
    zk_trie::{
<<<<<<< HEAD
        db::{KVDatabase, KVDatabaseItem},
=======
        db::kv::{KVDatabase, KVDatabaseItem},
>>>>>>> d2220caf
        hash::{key_hasher::NoCacheHasher, poseidon::Poseidon},
        scroll_types::Account,
        trie::ZkTrie,
    },
    Block,
};
use std::{cell::RefCell, collections::HashMap, fmt};

type Result<T, E = DatabaseError> = std::result::Result<T, E>;

<<<<<<< HEAD
type StorageTrieLazyFn<Db> = Box<dyn FnOnce() -> ZkTrie<Poseidon, Db>>;
type LazyStorageTrie<Db> = Lazy<ZkTrie<Poseidon, Db>, StorageTrieLazyFn<Db>>;

/// A database that consists of account and storage information.
pub struct EvmDatabase<CodeDb, ZkDb> {
    /// Map of code hash to bytecode.
    code_db: CodeDb,
    /// The initial storage roots of accounts, used for after commit.
    /// Need to be updated after zkTrie commit.
    prev_storage_roots: RefCell<HashMap<Address, B256>>,
    /// Storage trie cache, avoid re-creating trie for the same account.
    /// Need to invalidate before `update`, otherwise the trie root may be outdated.
    storage_trie_refs: RefCell<HashMap<Address, LazyStorageTrie<ZkDb>>>,
    /// Current uncommitted zkTrie root based on the block trace.
    committed_zktrie_root: B256,
    /// The underlying zkTrie database.
    zktrie_db: ZkDb,
    /// Current view of zkTrie database.
    zktrie: ZkTrie<Poseidon, ZkDb>,
}

impl<CodeDb, Db> fmt::Debug for EvmDatabase<CodeDb, Db> {
=======
/// A database that consists of account and storage information.
pub struct EvmDatabase<'a, CodeDb, ZkDb> {
    /// Map of code hash to bytecode.
    code_db: CodeDb,
    /// Storage root cache, avoid re-query account when storage root is needed
    storage_root_caches: RefCell<HashMap<Address, ZkHash>>,
    /// Storage trie cache, avoid re-creating trie for the same account.
    /// Need to invalidate before `update`, otherwise the trie root may be outdated
    storage_trie_caches: RefCell<HashMap<ZkHash, Option<ZkTrie<Poseidon>>>>,
    /// Current uncommitted zkTrie root based on the block trace.
    committed_zktrie_root: B256,
    /// The underlying zkTrie database.
    pub(crate) zktrie_db: &'a mut NodeDb<ZkDb>,
    /// Current view of zkTrie database.
    zktrie: ZkTrie<Poseidon>,
}

impl<CodeDb, Db> fmt::Debug for EvmDatabase<'_, CodeDb, Db> {
>>>>>>> d2220caf
    fn fmt(&self, f: &mut fmt::Formatter) -> fmt::Result {
        f.debug_struct("EvmDatabase")
            .field("committed_zktrie_root", &self.committed_zktrie_root)
            .finish()
    }
}

<<<<<<< HEAD
impl<CodeDb: KVDatabase, ZkDb: KVDatabase + Clone + 'static> EvmDatabase<CodeDb, ZkDb> {
    /// Initialize an EVM database from a block trace.
    pub fn new_with_root(
        committed_zktrie_root: B256,
        code_db: CodeDb,
        zktrie_db: ZkDb,
    ) -> Result<Self> {
        let zktrie = ZkTrie::new_with_root(zktrie_db.clone(), NoCacheHasher, committed_zktrie_root)
            .map_err(DatabaseError::zk_trie)?;

        Ok(EvmDatabase {
            code_db,
            prev_storage_roots: Default::default(),
            storage_trie_refs: Default::default(),
            committed_zktrie_root,
            zktrie_db,
            zktrie,
        })
    }

    /// Initialize an EVM database from a block trace.
    pub fn new_from_trace<T: Block>(
        l2_trace: T,
        mut code_db: CodeDb,
        zktrie_db: ZkDb,
=======
impl<'a, CodeDb: KVDatabase, ZkDb: KVDatabase + 'static> EvmDatabase<'a, CodeDb, ZkDb> {
    /// Initialize an EVM database from a block trace.
    pub fn new<T: Block>(
        l2_trace: T,
        mut code_db: CodeDb,
        zktrie_db: &'a mut NodeDb<ZkDb>,
>>>>>>> d2220caf
    ) -> Result<Self> {
        cycle_tracker_start!("insert CodeDB");
        for code in l2_trace.codes() {
            let hash = revm::primitives::keccak256(code);
            code_db
                .or_put(hash.as_slice(), code)
                .map_err(DatabaseError::code_db)?;
        }
        cycle_tracker_end!("insert CodeDB");

<<<<<<< HEAD
        Self::new_with_root(l2_trace.root_before(), code_db, zktrie_db)
=======
        let committed_zktrie_root = l2_trace.root_before();

        let zktrie = ZkTrie::new_with_root(zktrie_db, NoCacheHasher, committed_zktrie_root)
            .map_err(DatabaseError::zk_trie)?;

        Ok(EvmDatabase {
            code_db,
            storage_root_caches: Default::default(),
            storage_trie_caches: Default::default(),
            committed_zktrie_root,
            zktrie_db,
            zktrie,
        })
>>>>>>> d2220caf
    }

    /// Get the previous storage root of an account.
    #[inline]
    pub(crate) fn prev_storage_root(&self, address: &Address) -> B256 {
        self.storage_root_caches
            .borrow()
            .get(address)
            .copied()
            .unwrap_or_default()
    }

<<<<<<< HEAD
=======
    #[inline]
    pub(crate) fn update_storage_root_cache(&self, address: Address, storage_root: ZkTrie) {
        let new_root = *storage_root.root().unwrap_ref();
        let old = self
            .storage_root_caches
            .borrow_mut()
            .insert(address, new_root);

        let mut storage_trie_caches = self.storage_trie_caches.borrow_mut();
        if let Some(old) = old {
            storage_trie_caches.remove(&old);
        }

        storage_trie_caches.insert(new_root, Some(storage_root));
    }

>>>>>>> d2220caf
    /// Get the committed zkTrie root.
    #[inline]
    pub(crate) fn committed_zktrie_root(&self) -> B256 {
        self.committed_zktrie_root
    }

    /// Set the committed zkTrie root.
    #[inline]
    pub(crate) fn updated_committed_zktrie_root(&mut self, new_root: B256) {
        self.committed_zktrie_root = new_root;
    }

    /// Update the database with a new block trace.
    pub fn update<T: Block>(&mut self, l2_trace: T) -> Result<()> {
        measure_duration_millis!(update_db_duration_milliseconds, self.update_inner(l2_trace))
    }

    fn update_inner<T: Block>(&mut self, l2_trace: T) -> Result<()> {
        cycle_tracker_start!("insert CodeDB");
        for code in l2_trace.codes() {
            let hash = revm::primitives::keccak256(code);
            self.code_db
                .or_put(hash.as_slice(), code)
                .map_err(DatabaseError::code_db)?;
        }
        cycle_tracker_end!("insert CodeDB");

<<<<<<< HEAD
        self.zktrie = ZkTrie::new_with_root(
            self.zktrie_db.clone(),
            NoCacheHasher,
            l2_trace.root_before(),
=======
        self.zktrie = cycle_track!(
            ZkTrie::new_with_root(self.zktrie_db, NoCacheHasher, l2_trace.root_before(),),
            "ZkTrie::new_with_root"
>>>>>>> d2220caf
        )
        .map_err(DatabaseError::zk_trie)?;

        Ok(())
    }
}

<<<<<<< HEAD
impl<CodeDb: KVDatabase, ZkDb: KVDatabase + Clone + 'static> DatabaseRef
    for EvmDatabase<CodeDb, ZkDb>
{
=======
impl<CodeDb: KVDatabase, ZkDb: KVDatabase + 'static> DatabaseRef for EvmDatabase<'_, CodeDb, ZkDb> {
>>>>>>> d2220caf
    type Error = DatabaseError;

    /// Get basic account information.
    fn basic_ref(&self, address: Address) -> Result<Option<AccountInfo>> {
        let Some(account) = measure_duration_micros!(
            zktrie_get_duration_microseconds,
<<<<<<< HEAD
            self.zktrie.get::<Account, _>(address)
=======
            self.zktrie.get::<_, Account, _>(self.zktrie_db, address)
>>>>>>> d2220caf
        )
        .map_err(DatabaseError::zk_trie)?
        else {
            return Ok(None);
        };
<<<<<<< HEAD
        dev_trace!("get account {:?}", account);

        self.prev_storage_roots
            .borrow_mut()
            .entry(address)
            .or_insert(account.storage_root);
        let zktrie_db = self.zktrie_db.clone();
        self.storage_trie_refs
            .borrow_mut()
            .entry(address)
            .or_insert_with(|| {
                Lazy::new(Box::new(move || {
                    ZkTrie::new_with_root(zktrie_db.clone(), NoCacheHasher, account.storage_root)
                        .expect("storage trie associated with account not found")
                }))
            });
=======

        self.storage_root_caches
            .borrow_mut()
            .insert(address, account.storage_root);
>>>>>>> d2220caf

        let mut info = AccountInfo::from(account);
        info.code = self
            .code_db
            .get(&account.code_hash)
            .map_err(DatabaseError::code_db)?
            .map(|v| Bytecode::new_legacy(v.into_bytes().into()));
<<<<<<< HEAD
        dev_trace!("get account info {:?}", info);
=======
>>>>>>> d2220caf

        Ok(Some(info))
    }

    /// Get account code by its code hash.
    fn code_by_hash_ref(&self, hash: B256) -> Result<Bytecode> {
        // Sometimes the code in previous account info is not contained,
        // and the CacheDB has already loaded the previous account info,
        // then the upcoming trace contains code (meaning the code is used in this new block),
        // we can't directly update the CacheDB, so we offer the code by hash here.
        // However, if the code still cannot be found, this is an error.
        self.code_db
            .get(&hash)
            .map_err(DatabaseError::code_db)?
            .map(|v| Bytecode::new_legacy(v.into_bytes().into()))
            .ok_or_else(|| {
                unreachable!(
                    "Code is either loaded or not needed (like EXTCODESIZE), code hash: {:?}",
                    hash
                );
            })
    }

    /// Get storage value of address at index.
    fn storage_ref(&self, address: Address, index: U256) -> Result<U256> {
        dev_trace!("get storage of {:?} at index {:?}", address, index);
<<<<<<< HEAD
        let mut storage_trie_refs = self.storage_trie_refs.borrow_mut();
        let trie = storage_trie_refs
            .entry(address)
            .or_insert_with_key(|address| {
                let storage_root = measure_duration_micros!(
                    zktrie_get_duration_microseconds,
                    self.zktrie.get::<Account, _>(address)
                )
                .expect("unexpected zktrie error")
                .map(|acc| acc.storage_root)
                .unwrap_or_default();
                dev_debug!("storage root of {:?} is {:?}", address, storage_root);

                let zktrie_db = self.zktrie_db.clone();
                Lazy::new(Box::new(move || {
                    ZkTrie::new_with_root(zktrie_db.clone(), NoCacheHasher, storage_root)
                        .expect("storage trie associated with account not found")
                }))
=======
        let storage_root = *self
            .storage_root_caches
            .borrow_mut()
            .entry(address)
            .or_insert_with_key(|address| {
                self.zktrie
                    .get::<_, Account, _>(self.zktrie_db, address)
                    .expect("unexpected zktrie error")
                    .map(|acc| acc.storage_root)
                    .unwrap_or_default()
            });

        let mut storage_trie_caches = self.storage_trie_caches.borrow_mut();

        let trie = storage_trie_caches
            .entry(storage_root)
            .or_insert_with_key(|storage_root| {
                dev_debug!("storage root of {:?} is {:?}", address, storage_root);

                ZkTrie::new_with_root(self.zktrie_db, NoCacheHasher, *storage_root)
                    .inspect_err(|e| {
                        dev_warn!("storage trie associated with account({address}) not found: {e}")
                    })
                    .ok()
>>>>>>> d2220caf
            });
        if trie.is_none() {
            return Err(DatabaseError::NotIncluded);
        }
        let trie = trie.as_mut().unwrap();

        #[cfg(debug_assertions)]
        {
            let current_root = trie.root().unwrap_ref();
            let expected_root = self
                .zktrie
                .get::<_, Account, _>(self.zktrie_db, address)
                .expect("unexpected zktrie error")
                .map(|acc| acc.storage_root)
                .unwrap_or_default();
            assert_eq!(*current_root, expected_root);
        }

<<<<<<< HEAD
        #[cfg(debug_assertions)]
        {
            let current_root = trie.root().unwrap_ref();
            let expected_root = self
                .zktrie
                .get::<Account, _>(address)
                .expect("unexpected zktrie error")
                .map(|acc| acc.storage_root)
                .unwrap_or_default();
            assert_eq!(*current_root, expected_root);
        }

        Ok(measure_duration_micros!(
            zktrie_get_duration_microseconds,
            trie.get::<U256, _>(index.to_be_bytes::<32>())
=======
        Ok(measure_duration_micros!(
            zktrie_get_duration_microseconds,
            trie.get::<_, U256, _>(self.zktrie_db, index.to_be_bytes::<32>())
>>>>>>> d2220caf
        )
        .map_err(DatabaseError::zk_trie)?
        .unwrap_or_default())
    }

    /// Get block hash by block number.
    fn block_hash_ref(&self, _: u64) -> Result<B256> {
        unreachable!("BLOCKHASH is disabled")
    }
}<|MERGE_RESOLUTION|>--- conflicted
+++ resolved
@@ -1,8 +1,4 @@
 use crate::error::DatabaseError;
-<<<<<<< HEAD
-use once_cell::sync::Lazy;
-=======
->>>>>>> d2220caf
 use revm::{
     db::DatabaseRef,
     primitives::{AccountInfo, Address, Bytecode, B256, U256},
@@ -11,11 +7,7 @@
 use sbv_primitives::zk_trie::hash::ZkHash;
 use sbv_primitives::{
     zk_trie::{
-<<<<<<< HEAD
-        db::{KVDatabase, KVDatabaseItem},
-=======
         db::kv::{KVDatabase, KVDatabaseItem},
->>>>>>> d2220caf
         hash::{key_hasher::NoCacheHasher, poseidon::Poseidon},
         scroll_types::Account,
         trie::ZkTrie,
@@ -26,30 +18,6 @@
 
 type Result<T, E = DatabaseError> = std::result::Result<T, E>;
 
-<<<<<<< HEAD
-type StorageTrieLazyFn<Db> = Box<dyn FnOnce() -> ZkTrie<Poseidon, Db>>;
-type LazyStorageTrie<Db> = Lazy<ZkTrie<Poseidon, Db>, StorageTrieLazyFn<Db>>;
-
-/// A database that consists of account and storage information.
-pub struct EvmDatabase<CodeDb, ZkDb> {
-    /// Map of code hash to bytecode.
-    code_db: CodeDb,
-    /// The initial storage roots of accounts, used for after commit.
-    /// Need to be updated after zkTrie commit.
-    prev_storage_roots: RefCell<HashMap<Address, B256>>,
-    /// Storage trie cache, avoid re-creating trie for the same account.
-    /// Need to invalidate before `update`, otherwise the trie root may be outdated.
-    storage_trie_refs: RefCell<HashMap<Address, LazyStorageTrie<ZkDb>>>,
-    /// Current uncommitted zkTrie root based on the block trace.
-    committed_zktrie_root: B256,
-    /// The underlying zkTrie database.
-    zktrie_db: ZkDb,
-    /// Current view of zkTrie database.
-    zktrie: ZkTrie<Poseidon, ZkDb>,
-}
-
-impl<CodeDb, Db> fmt::Debug for EvmDatabase<CodeDb, Db> {
-=======
 /// A database that consists of account and storage information.
 pub struct EvmDatabase<'a, CodeDb, ZkDb> {
     /// Map of code hash to bytecode.
@@ -68,7 +36,6 @@
 }
 
 impl<CodeDb, Db> fmt::Debug for EvmDatabase<'_, CodeDb, Db> {
->>>>>>> d2220caf
     fn fmt(&self, f: &mut fmt::Formatter) -> fmt::Result {
         f.debug_struct("EvmDatabase")
             .field("committed_zktrie_root", &self.committed_zktrie_root)
@@ -76,40 +43,12 @@
     }
 }
 
-<<<<<<< HEAD
-impl<CodeDb: KVDatabase, ZkDb: KVDatabase + Clone + 'static> EvmDatabase<CodeDb, ZkDb> {
-    /// Initialize an EVM database from a block trace.
-    pub fn new_with_root(
-        committed_zktrie_root: B256,
-        code_db: CodeDb,
-        zktrie_db: ZkDb,
-    ) -> Result<Self> {
-        let zktrie = ZkTrie::new_with_root(zktrie_db.clone(), NoCacheHasher, committed_zktrie_root)
-            .map_err(DatabaseError::zk_trie)?;
-
-        Ok(EvmDatabase {
-            code_db,
-            prev_storage_roots: Default::default(),
-            storage_trie_refs: Default::default(),
-            committed_zktrie_root,
-            zktrie_db,
-            zktrie,
-        })
-    }
-
-    /// Initialize an EVM database from a block trace.
-    pub fn new_from_trace<T: Block>(
-        l2_trace: T,
-        mut code_db: CodeDb,
-        zktrie_db: ZkDb,
-=======
 impl<'a, CodeDb: KVDatabase, ZkDb: KVDatabase + 'static> EvmDatabase<'a, CodeDb, ZkDb> {
     /// Initialize an EVM database from a block trace.
     pub fn new<T: Block>(
         l2_trace: T,
         mut code_db: CodeDb,
         zktrie_db: &'a mut NodeDb<ZkDb>,
->>>>>>> d2220caf
     ) -> Result<Self> {
         cycle_tracker_start!("insert CodeDB");
         for code in l2_trace.codes() {
@@ -120,9 +59,6 @@
         }
         cycle_tracker_end!("insert CodeDB");
 
-<<<<<<< HEAD
-        Self::new_with_root(l2_trace.root_before(), code_db, zktrie_db)
-=======
         let committed_zktrie_root = l2_trace.root_before();
 
         let zktrie = ZkTrie::new_with_root(zktrie_db, NoCacheHasher, committed_zktrie_root)
@@ -136,7 +72,6 @@
             zktrie_db,
             zktrie,
         })
->>>>>>> d2220caf
     }
 
     /// Get the previous storage root of an account.
@@ -149,8 +84,6 @@
             .unwrap_or_default()
     }
 
-<<<<<<< HEAD
-=======
     #[inline]
     pub(crate) fn update_storage_root_cache(&self, address: Address, storage_root: ZkTrie) {
         let new_root = *storage_root.root().unwrap_ref();
@@ -167,7 +100,6 @@
         storage_trie_caches.insert(new_root, Some(storage_root));
     }
 
->>>>>>> d2220caf
     /// Get the committed zkTrie root.
     #[inline]
     pub(crate) fn committed_zktrie_root(&self) -> B256 {
@@ -195,16 +127,9 @@
         }
         cycle_tracker_end!("insert CodeDB");
 
-<<<<<<< HEAD
-        self.zktrie = ZkTrie::new_with_root(
-            self.zktrie_db.clone(),
-            NoCacheHasher,
-            l2_trace.root_before(),
-=======
         self.zktrie = cycle_track!(
             ZkTrie::new_with_root(self.zktrie_db, NoCacheHasher, l2_trace.root_before(),),
             "ZkTrie::new_with_root"
->>>>>>> d2220caf
         )
         .map_err(DatabaseError::zk_trie)?;
 
@@ -212,52 +137,23 @@
     }
 }
 
-<<<<<<< HEAD
-impl<CodeDb: KVDatabase, ZkDb: KVDatabase + Clone + 'static> DatabaseRef
-    for EvmDatabase<CodeDb, ZkDb>
-{
-=======
 impl<CodeDb: KVDatabase, ZkDb: KVDatabase + 'static> DatabaseRef for EvmDatabase<'_, CodeDb, ZkDb> {
->>>>>>> d2220caf
     type Error = DatabaseError;
 
     /// Get basic account information.
     fn basic_ref(&self, address: Address) -> Result<Option<AccountInfo>> {
         let Some(account) = measure_duration_micros!(
             zktrie_get_duration_microseconds,
-<<<<<<< HEAD
-            self.zktrie.get::<Account, _>(address)
-=======
             self.zktrie.get::<_, Account, _>(self.zktrie_db, address)
->>>>>>> d2220caf
         )
         .map_err(DatabaseError::zk_trie)?
         else {
             return Ok(None);
         };
-<<<<<<< HEAD
-        dev_trace!("get account {:?}", account);
-
-        self.prev_storage_roots
-            .borrow_mut()
-            .entry(address)
-            .or_insert(account.storage_root);
-        let zktrie_db = self.zktrie_db.clone();
-        self.storage_trie_refs
-            .borrow_mut()
-            .entry(address)
-            .or_insert_with(|| {
-                Lazy::new(Box::new(move || {
-                    ZkTrie::new_with_root(zktrie_db.clone(), NoCacheHasher, account.storage_root)
-                        .expect("storage trie associated with account not found")
-                }))
-            });
-=======
 
         self.storage_root_caches
             .borrow_mut()
             .insert(address, account.storage_root);
->>>>>>> d2220caf
 
         let mut info = AccountInfo::from(account);
         info.code = self
@@ -265,10 +161,6 @@
             .get(&account.code_hash)
             .map_err(DatabaseError::code_db)?
             .map(|v| Bytecode::new_legacy(v.into_bytes().into()));
-<<<<<<< HEAD
-        dev_trace!("get account info {:?}", info);
-=======
->>>>>>> d2220caf
 
         Ok(Some(info))
     }
@@ -295,26 +187,6 @@
     /// Get storage value of address at index.
     fn storage_ref(&self, address: Address, index: U256) -> Result<U256> {
         dev_trace!("get storage of {:?} at index {:?}", address, index);
-<<<<<<< HEAD
-        let mut storage_trie_refs = self.storage_trie_refs.borrow_mut();
-        let trie = storage_trie_refs
-            .entry(address)
-            .or_insert_with_key(|address| {
-                let storage_root = measure_duration_micros!(
-                    zktrie_get_duration_microseconds,
-                    self.zktrie.get::<Account, _>(address)
-                )
-                .expect("unexpected zktrie error")
-                .map(|acc| acc.storage_root)
-                .unwrap_or_default();
-                dev_debug!("storage root of {:?} is {:?}", address, storage_root);
-
-                let zktrie_db = self.zktrie_db.clone();
-                Lazy::new(Box::new(move || {
-                    ZkTrie::new_with_root(zktrie_db.clone(), NoCacheHasher, storage_root)
-                        .expect("storage trie associated with account not found")
-                }))
-=======
         let storage_root = *self
             .storage_root_caches
             .borrow_mut()
@@ -339,7 +211,6 @@
                         dev_warn!("storage trie associated with account({address}) not found: {e}")
                     })
                     .ok()
->>>>>>> d2220caf
             });
         if trie.is_none() {
             return Err(DatabaseError::NotIncluded);
@@ -358,27 +229,9 @@
             assert_eq!(*current_root, expected_root);
         }
 
-<<<<<<< HEAD
-        #[cfg(debug_assertions)]
-        {
-            let current_root = trie.root().unwrap_ref();
-            let expected_root = self
-                .zktrie
-                .get::<Account, _>(address)
-                .expect("unexpected zktrie error")
-                .map(|acc| acc.storage_root)
-                .unwrap_or_default();
-            assert_eq!(*current_root, expected_root);
-        }
-
-        Ok(measure_duration_micros!(
-            zktrie_get_duration_microseconds,
-            trie.get::<U256, _>(index.to_be_bytes::<32>())
-=======
         Ok(measure_duration_micros!(
             zktrie_get_duration_microseconds,
             trie.get::<_, U256, _>(self.zktrie_db, index.to_be_bytes::<32>())
->>>>>>> d2220caf
         )
         .map_err(DatabaseError::zk_trie)?
         .unwrap_or_default())
