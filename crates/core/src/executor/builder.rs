--- conflicted
+++ resolved
@@ -1,158 +1,62 @@
 use crate::error::DatabaseError;
 use crate::{executor::hooks::ExecuteHooks, EvmDatabase, EvmExecutor, HardforkConfig};
 use revm::db::CacheDB;
-<<<<<<< HEAD
-use revm::primitives::alloy_primitives::ChainId;
-use sbv_primitives::zk_trie::db::KVDatabase;
-use sbv_primitives::{Block, B256};
+use sbv_primitives::zk_trie::db::kv::KVDatabase;
+use sbv_primitives::zk_trie::db::NodeDb;
+use sbv_primitives::Block;
 use std::fmt::{self, Debug};
+use sbv_primitives::alloy_primitives::ChainId;
 
 /// Builder for EVM executor.
-pub struct EvmExecutorBuilder<H, EvmDb, C> {
+pub struct EvmExecutorBuilder<'a, H, C, CodeDb, ZkDb> {
     hardfork_config: H,
-    evm_db: EvmDb,
     chain_id: C,
+    code_db: CodeDb,
+    zktrie_db: &'a mut NodeDb<ZkDb>,
 }
 
-impl<H: Debug, EvmDb, C: Debug> Debug for EvmExecutorBuilder<H, EvmDb, C> {
+impl<H: Debug, C: Debug, CodeDb, ZkDb> Debug for EvmExecutorBuilder<'_, H, C, CodeDb, ZkDb> {
     fn fmt(&self, f: &mut fmt::Formatter) -> fmt::Result {
         f.debug_struct("EvmExecutorBuilder")
             .field("hardfork_config", &self.hardfork_config)
             .field("chain_id", &self.chain_id)
-=======
-use sbv_primitives::zk_trie::db::kv::KVDatabase;
-use sbv_primitives::zk_trie::db::NodeDb;
-use sbv_primitives::Block;
-use std::fmt::{self, Debug};
-
-/// Builder for EVM executor.
-pub struct EvmExecutorBuilder<'a, H, CodeDb, ZkDb> {
-    hardfork_config: H,
-    code_db: CodeDb,
-    zktrie_db: &'a mut NodeDb<ZkDb>,
-}
-
-impl<H: Debug, CodeDb, ZkDb> Debug for EvmExecutorBuilder<'_, H, CodeDb, ZkDb> {
-    fn fmt(&self, f: &mut fmt::Formatter) -> fmt::Result {
-        f.debug_struct("EvmExecutorBuilder")
-            .field("hardfork_config", &self.hardfork_config)
             .field("code_db", &"...")
             .field("zktrie_db", &"...")
->>>>>>> d2220caf
             .finish()
     }
 }
 
-<<<<<<< HEAD
-impl EvmExecutorBuilder<(), (), ()> {
-    /// Create a new builder.
-    pub fn new() -> Self {
-        Self {
-            hardfork_config: (),
-            evm_db: (),
-            chain_id: (),
-        }
-    }
-}
-
-impl<H, EvmDb, C> EvmExecutorBuilder<H, EvmDb, C> {
-    /// Set hardfork config.
-    pub fn hardfork_config<H1>(self, hardfork_config: H1) -> EvmExecutorBuilder<H1, EvmDb, C> {
-        EvmExecutorBuilder {
-            hardfork_config,
-            evm_db: self.evm_db,
-            chain_id: self.chain_id,
-        }
-    }
-
-    /// Set evm db.
-    pub fn evm_db<EvmDb1>(self, evm_db: EvmDb1) -> EvmExecutorBuilder<H, EvmDb1, C> {
-        EvmExecutorBuilder {
-            hardfork_config: self.hardfork_config,
-            evm_db,
-            chain_id: self.chain_id,
-        }
-    }
-
-    /// Build evm executor from a block trace.
-    pub fn evm_db_from_trace<T: Block, CodeDb: KVDatabase, ZkDb: KVDatabase + Clone + 'static>(
-        self,
-        l2_trace: &T,
-        code_db: CodeDb,
-        zktrie_db: ZkDb,
-    ) -> Result<EvmExecutorBuilder<H, EvmDatabase<CodeDb, ZkDb>, C>, DatabaseError> {
-        Ok(EvmExecutorBuilder {
-            hardfork_config: self.hardfork_config,
-            evm_db: EvmDatabase::new_from_trace(l2_trace, code_db, zktrie_db)?,
-            chain_id: self.chain_id,
-        })
-    }
-
-    /// Build evm executor from a block trace.
-    pub fn evm_db_from_root<CodeDb: KVDatabase, ZkDb: KVDatabase + Clone + 'static>(
-        self,
-        committed_zktrie_root: B256,
-        code_db: CodeDb,
-        zktrie_db: ZkDb,
-    ) -> Result<EvmExecutorBuilder<H, EvmDatabase<CodeDb, ZkDb>, C>, DatabaseError> {
-        Ok(EvmExecutorBuilder {
-            hardfork_config: self.hardfork_config,
-            evm_db: EvmDatabase::new_with_root(committed_zktrie_root, code_db, zktrie_db)?,
-            chain_id: self.chain_id,
-        })
-    }
-
-    /// Set chain id.
-    pub fn chain_id<C1>(self, chain_id: C1) -> EvmExecutorBuilder<H, EvmDb, C1> {
-        EvmExecutorBuilder {
-            hardfork_config: self.hardfork_config,
-            evm_db: self.evm_db,
-            chain_id,
-        }
-    }
-}
-
-impl<CodeDb: KVDatabase, ZkDb: KVDatabase + Clone + 'static>
-    EvmExecutorBuilder<HardforkConfig, EvmDatabase<CodeDb, ZkDb>, ChainId>
-{
-    /// Initialize an EVM executor from a block trace as the initial state.
-    pub fn with_hooks<'e, F: FnOnce(&mut ExecuteHooks<'e, CodeDb, ZkDb>)>(
-        self,
-        with_execute_hooks: F,
-    ) -> EvmExecutor<'e, CodeDb, ZkDb> {
-        let mut execute_hooks = ExecuteHooks::new();
-        with_execute_hooks(&mut execute_hooks);
-
-        let db = CacheDB::new(self.evm_db);
-=======
-impl<'a, CodeDb, ZkDb> EvmExecutorBuilder<'a, (), CodeDb, ZkDb> {
+impl<'a, CodeDb, ZkDb> EvmExecutorBuilder<'a, (), (), CodeDb, ZkDb> {
     /// Create a new builder.
     pub fn new(code_db: CodeDb, zktrie_db: &'a mut NodeDb<ZkDb>) -> Self {
         Self {
             hardfork_config: (),
+            chain_id: (),
             code_db,
             zktrie_db,
         }
     }
 }
 
-impl<'a, H, CodeDb, ZkDb> EvmExecutorBuilder<'a, H, CodeDb, ZkDb> {
+impl<'a, H, C, CodeDb, ZkDb> EvmExecutorBuilder<'a, H, C, CodeDb, ZkDb> {
     /// Set hardfork config.
     pub fn hardfork_config<H1>(
         self,
         hardfork_config: H1,
-    ) -> EvmExecutorBuilder<'a, H1, CodeDb, ZkDb> {
+    ) -> EvmExecutorBuilder<'a, H1, C, CodeDb, ZkDb> {
         EvmExecutorBuilder {
             hardfork_config,
+            chain_id: self.chain_id,
             code_db: self.code_db,
             zktrie_db: self.zktrie_db,
         }
     }
 
     /// Set code db.
-    pub fn code_db<CodeDb1>(self, code_db: CodeDb1) -> EvmExecutorBuilder<'a, H, CodeDb1, ZkDb> {
+    pub fn code_db<CodeDb1>(self, code_db: CodeDb1) -> EvmExecutorBuilder<'a, H, C, CodeDb1, ZkDb> {
         EvmExecutorBuilder {
             hardfork_config: self.hardfork_config,
+            chain_id: self.chain_id,
             code_db,
             zktrie_db: self.zktrie_db,
         }
@@ -162,9 +66,10 @@
     pub fn zktrie_db<ZkDb1>(
         self,
         zktrie_db: &mut NodeDb<ZkDb1>,
-    ) -> EvmExecutorBuilder<H, CodeDb, ZkDb1> {
+    ) -> EvmExecutorBuilder<H, C, CodeDb, ZkDb1> {
         EvmExecutorBuilder {
             hardfork_config: self.hardfork_config,
+            chain_id: self.chain_id,
             code_db: self.code_db,
             zktrie_db,
         }
@@ -172,7 +77,7 @@
 }
 
 impl<'a, CodeDb: KVDatabase, ZkDb: KVDatabase + 'static>
-    EvmExecutorBuilder<'a, HardforkConfig, CodeDb, ZkDb>
+    EvmExecutorBuilder<'a, HardforkConfig, ChainId, CodeDb, ZkDb>
 {
     /// Initialize an EVM executor from a block trace as the initial state.
     pub fn with_hooks<'h, T: Block, F: FnOnce(&mut ExecuteHooks<'h, CodeDb, ZkDb>)>(
@@ -192,25 +97,13 @@
             CacheDB::new(EvmDatabase::new(l2_trace, self.code_db, self.zktrie_db)?),
             "build ReadOnlyDB"
         );
->>>>>>> d2220caf
 
-        EvmExecutor {
+        Ok(EvmExecutor {
+            hardfork_config: self.hardfork_config,
             chain_id: self.chain_id,
-            hardfork_config: self.hardfork_config,
             db,
-<<<<<<< HEAD
-            hooks: execute_hooks,
-        }
-    }
-
-    /// Initialize an EVM executor from a block trace as the initial state.
-    pub fn build<'e>(self) -> EvmExecutor<'e, CodeDb, ZkDb> {
-        self.with_hooks(|_| {})
-=======
-            spec_id,
             hooks: execute_hooks,
         })
->>>>>>> d2220caf
     }
 
     /// Initialize an EVM executor from a block trace as the initial state.
