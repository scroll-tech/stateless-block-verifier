use crate::{database::EvmDatabase, error::VerificationError};
use sbv_kv::KeyValueStoreGet;
use sbv_primitives::{
    B256, Bytes,
    chainspec::ChainSpec,
    types::{
<<<<<<< HEAD
        reth::{Block, EthPrimitives, Receipt, RecoveredBlock, evm},
=======
        reth::{
            evm::{ConfigureEvm, EthEvmConfig, RethReceiptBuilder, execute::Executor},
            execution_types::BlockExecutionOutput,
            primitives::{Block, EthPrimitives, Receipt, RecoveredBlock},
        },
>>>>>>> 3380ea5b
        revm::database::CacheDB,
    },
};
use sbv_trie::TrieNode;
use std::{fmt::Debug, sync::Arc};

#[cfg(not(feature = "scroll"))]
pub type ExecutorProvider = EthEvmConfig;

#[cfg(feature = "scroll")]
<<<<<<< HEAD
pub type ExecutorProvider = evm::EthEvmConfig<
    ChainSpec,
    EthPrimitives,
    evm::RethReceiptBuilder,
    sbv_precompile::PrecompileProvider,
>;
=======
pub type ExecutorProvider = EthEvmConfig<ChainSpec, EthPrimitives, RethReceiptBuilder>;
>>>>>>> 3380ea5b

/// EVM executor that handles the block.
#[derive(Debug)]
pub struct EvmExecutor<'a, CodeDb, NodesProvider, BlockHashProvider> {
    chain_spec: Arc<ChainSpec>,
    db: &'a EvmDatabase<CodeDb, NodesProvider, BlockHashProvider>,
    block: &'a RecoveredBlock<Block>,
}

impl<'a, CodeDb, NodesProvider, BlockHashProvider>
    EvmExecutor<'a, CodeDb, NodesProvider, BlockHashProvider>
{
    /// Create a new EVM executor
    pub fn new(
        chain_spec: Arc<ChainSpec>,
        db: &'a EvmDatabase<CodeDb, NodesProvider, BlockHashProvider>,
        block: &'a RecoveredBlock<Block>,
    ) -> Self {
        Self {
            chain_spec,
            db,
            block,
        }
    }
}

impl<
    CodeDb: KeyValueStoreGet<B256, Bytes>,
    NodesProvider: KeyValueStoreGet<B256, TrieNode>,
    BlockHashProvider: KeyValueStoreGet<u64, B256>,
> EvmExecutor<'_, CodeDb, NodesProvider, BlockHashProvider>
{
    /// Handle the block with the given witness
    pub fn execute(self) -> Result<BlockExecutionOutput<Receipt>, VerificationError> {
        #[cfg(not(feature = "scroll"))]
        let provider = ExecutorProvider::ethereum(self.chain_spec.clone());
        #[cfg(feature = "scroll")]
        let provider = ExecutorProvider::new(self.chain_spec.clone(), Default::default());

        #[allow(clippy::let_and_return)]
        let output = measure_duration_millis!(
            handle_block_duration_milliseconds,
            cycle_track!(
                provider.executor(CacheDB::new(self.db)).execute(self.block),
                "handle_block"
            )
        )?;

        #[cfg(feature = "metrics")]
        sbv_helpers::metrics::REGISTRY.block_counter.inc();

        Ok(output)
    }
}<|MERGE_RESOLUTION|>--- conflicted
+++ resolved
@@ -4,15 +4,11 @@
     B256, Bytes,
     chainspec::ChainSpec,
     types::{
-<<<<<<< HEAD
-        reth::{Block, EthPrimitives, Receipt, RecoveredBlock, evm},
-=======
         reth::{
             evm::{ConfigureEvm, EthEvmConfig, RethReceiptBuilder, execute::Executor},
             execution_types::BlockExecutionOutput,
             primitives::{Block, EthPrimitives, Receipt, RecoveredBlock},
         },
->>>>>>> 3380ea5b
         revm::database::CacheDB,
     },
 };
@@ -23,16 +19,12 @@
 pub type ExecutorProvider = EthEvmConfig;
 
 #[cfg(feature = "scroll")]
-<<<<<<< HEAD
-pub type ExecutorProvider = evm::EthEvmConfig<
+pub type ExecutorProvider = EthEvmConfig<
     ChainSpec,
     EthPrimitives,
-    evm::RethReceiptBuilder,
-    sbv_precompile::PrecompileProvider,
+    RethReceiptBuilder,
+    sbv_precompile::PrecompileProvider
 >;
-=======
-pub type ExecutorProvider = EthEvmConfig<ChainSpec, EthPrimitives, RethReceiptBuilder>;
->>>>>>> 3380ea5b
 
 /// EVM executor that handles the block.
 #[derive(Debug)]
