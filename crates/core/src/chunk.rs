use revm::primitives::B256;
<<<<<<< HEAD
use sbv_primitives::{zk_trie::db::HashMapDb, Block};
=======
use sbv_primitives::zk_trie::db::NodeDb;
use sbv_primitives::{zk_trie::db::kv::HashMapDb, Block};
>>>>>>> d2220caf
use tiny_keccak::{Hasher, Keccak};

/// A chunk is a set of continuous blocks.
/// ChunkInfo is metadata of chunk, with following fields:
/// - state root before this chunk
/// - state root after this chunk
/// - the withdraw root after this chunk
/// - the data hash of this chunk
/// - the tx data hash of this chunk
/// - flattened L2 tx bytes hash
#[derive(Debug)]
pub struct ChunkInfo {
    chain_id: u64,
    prev_state_root: B256,
    post_state_root: B256,
    withdraw_root: B256,
    data_hash: B256,
}

impl ChunkInfo {
    /// Construct by block traces
<<<<<<< HEAD
    pub fn from_block_traces<T: Block>(traces: &[T]) -> (Self, HashMapDb) {
=======
    pub fn from_block_traces<T: Block>(traces: &[T]) -> (Self, NodeDb<HashMapDb>) {
>>>>>>> d2220caf
        let chain_id = traces.first().unwrap().chain_id();
        let prev_state_root = traces
            .first()
            .expect("at least 1 block needed")
            .root_before();
        let post_state_root = traces.last().expect("at least 1 block needed").root_after();
        let withdraw_root = traces.last().unwrap().withdraw_root();

        cycle_tracker_start!("Keccak::v256");
        let mut data_hasher = Keccak::v256();
        for trace in traces.iter() {
            trace.hash_da_header(&mut data_hasher);
        }
        for trace in traces.iter() {
            trace.hash_l1_msg(&mut data_hasher);
        }
        let mut data_hash = B256::ZERO;
        data_hasher.finalize(&mut data_hash.0);
        cycle_tracker_end!("Keccak::v256");

<<<<<<< HEAD
        let mut zktrie_db = HashMapDb::default();
=======
        let mut zktrie_db = NodeDb::new(HashMapDb::default());
        cycle_tracker_start!("Block::build_zktrie_db");
>>>>>>> d2220caf
        for trace in traces.iter() {
            measure_duration_millis!(
                build_zktrie_db_duration_milliseconds,
                trace.build_zktrie_db(&mut zktrie_db).unwrap()
            );
        }
<<<<<<< HEAD
=======
        cycle_tracker_end!("Block::build_zktrie_db");
>>>>>>> d2220caf

        let info = ChunkInfo {
            chain_id,
            prev_state_root,
            post_state_root,
            withdraw_root,
            data_hash,
        };

        (info, zktrie_db)
    }

    /// Public input hash for a given chunk is defined as
    /// keccak(
    ///     chain id ||
    ///     prev state root ||
    ///     post state root ||
    ///     withdraw root ||
    ///     chunk data hash ||
    ///     chunk txdata hash
    /// )
    pub fn public_input_hash(&self, tx_bytes_hash: &B256) -> B256 {
        let mut hasher = Keccak::v256();

        hasher.update(&self.chain_id.to_be_bytes());
        hasher.update(self.prev_state_root.as_ref());
        hasher.update(self.post_state_root.as_slice());
        hasher.update(self.withdraw_root.as_slice());
        hasher.update(self.data_hash.as_slice());
        hasher.update(tx_bytes_hash.as_slice());

        let mut public_input_hash = B256::ZERO;
        hasher.finalize(&mut public_input_hash.0);
        public_input_hash
    }

    /// Chain ID of this chunk
    pub fn chain_id(&self) -> u64 {
        self.chain_id
    }

    /// State root before this chunk
    pub fn prev_state_root(&self) -> B256 {
        self.prev_state_root
    }

    /// State root after this chunk
    pub fn post_state_root(&self) -> B256 {
        self.post_state_root
    }

    /// Withdraw root after this chunk
    pub fn withdraw_root(&self) -> B256 {
        self.withdraw_root
    }

    /// Data hash of this chunk
    pub fn data_hash(&self) -> B256 {
        self.data_hash
    }
}

#[cfg(test)]
mod tests {
    use super::*;
    use crate::{EvmExecutorBuilder, HardforkConfig};
    use revm::primitives::b256;
    use sbv_primitives::types::BlockTrace;
    use std::cell::RefCell;
    use std::rc::Rc;

    const TRACES_STR: [&str; 4] = [
        include_str!("../../../testdata/mainnet_blocks/8370400.json"),
        include_str!("../../../testdata/mainnet_blocks/8370401.json"),
        include_str!("../../../testdata/mainnet_blocks/8370402.json"),
        include_str!("../../../testdata/mainnet_blocks/8370403.json"),
    ];

    #[test]
    fn test_public_input_hash() {
        let traces: [BlockTrace; 4] = TRACES_STR.map(|s| {
            #[derive(serde::Deserialize)]
            pub struct BlockTraceJsonRpcResult {
                pub result: BlockTrace,
            }
            serde_json::from_str::<BlockTraceJsonRpcResult>(s)
                .unwrap()
                .result
        });

        let fork_config = HardforkConfig::default_from_chain_id(traces[0].chain_id());
<<<<<<< HEAD
        let (chunk_info, zktrie_db) = ChunkInfo::from_block_traces(&traces);
        let zktrie_db = Rc::new(RefCell::new(zktrie_db));

        let tx_bytes_hasher = RefCell::new(Keccak::v256());

        let mut executor = EvmExecutorBuilder::new(HashMapDb::default(), zktrie_db.clone())
=======
        let (chunk_info, mut zktrie_db) = ChunkInfo::from_block_traces(&traces);

        let tx_bytes_hasher = RefCell::new(Keccak::v256());

        let mut executor = EvmExecutorBuilder::new(HashMapDb::default(), &mut zktrie_db)
>>>>>>> d2220caf
            .hardfork_config(fork_config)
            .with_hooks(&traces[0], |hooks| {
                hooks.add_tx_rlp_handler(|_, rlp| {
                    tx_bytes_hasher.borrow_mut().update(rlp);
                });
            })
            .unwrap();
        executor.handle_block(&traces[0]).unwrap();

        for trace in traces[1..].iter() {
            executor.update_db(trace).unwrap();
            executor.handle_block(trace).unwrap();
        }

<<<<<<< HEAD
        let post_state_root = executor.commit_changes(zktrie_db.clone()).unwrap();
=======
        let post_state_root = executor.commit_changes().unwrap();
>>>>>>> d2220caf
        assert_eq!(post_state_root, chunk_info.post_state_root);
        drop(executor); // drop executor to release Rc<Keccek>

        let mut tx_bytes_hash = B256::ZERO;
        tx_bytes_hasher.into_inner().finalize(&mut tx_bytes_hash.0);
        let public_input_hash = chunk_info.public_input_hash(&tx_bytes_hash);
        assert_eq!(
            public_input_hash,
            b256!("764bffabc9fd4227d447a46d8bb04e5448ed64d89d6e5f4215fcf3593e00f109")
        );
    }
}<|MERGE_RESOLUTION|>--- conflicted
+++ resolved
@@ -1,10 +1,6 @@
 use revm::primitives::B256;
-<<<<<<< HEAD
-use sbv_primitives::{zk_trie::db::HashMapDb, Block};
-=======
 use sbv_primitives::zk_trie::db::NodeDb;
 use sbv_primitives::{zk_trie::db::kv::HashMapDb, Block};
->>>>>>> d2220caf
 use tiny_keccak::{Hasher, Keccak};
 
 /// A chunk is a set of continuous blocks.
@@ -26,11 +22,7 @@
 
 impl ChunkInfo {
     /// Construct by block traces
-<<<<<<< HEAD
-    pub fn from_block_traces<T: Block>(traces: &[T]) -> (Self, HashMapDb) {
-=======
     pub fn from_block_traces<T: Block>(traces: &[T]) -> (Self, NodeDb<HashMapDb>) {
->>>>>>> d2220caf
         let chain_id = traces.first().unwrap().chain_id();
         let prev_state_root = traces
             .first()
@@ -51,22 +43,15 @@
         data_hasher.finalize(&mut data_hash.0);
         cycle_tracker_end!("Keccak::v256");
 
-<<<<<<< HEAD
-        let mut zktrie_db = HashMapDb::default();
-=======
         let mut zktrie_db = NodeDb::new(HashMapDb::default());
         cycle_tracker_start!("Block::build_zktrie_db");
->>>>>>> d2220caf
         for trace in traces.iter() {
             measure_duration_millis!(
                 build_zktrie_db_duration_milliseconds,
                 trace.build_zktrie_db(&mut zktrie_db).unwrap()
             );
         }
-<<<<<<< HEAD
-=======
         cycle_tracker_end!("Block::build_zktrie_db");
->>>>>>> d2220caf
 
         let info = ChunkInfo {
             chain_id,
@@ -136,7 +121,6 @@
     use revm::primitives::b256;
     use sbv_primitives::types::BlockTrace;
     use std::cell::RefCell;
-    use std::rc::Rc;
 
     const TRACES_STR: [&str; 4] = [
         include_str!("../../../testdata/mainnet_blocks/8370400.json"),
@@ -158,20 +142,11 @@
         });
 
         let fork_config = HardforkConfig::default_from_chain_id(traces[0].chain_id());
-<<<<<<< HEAD
-        let (chunk_info, zktrie_db) = ChunkInfo::from_block_traces(&traces);
-        let zktrie_db = Rc::new(RefCell::new(zktrie_db));
-
-        let tx_bytes_hasher = RefCell::new(Keccak::v256());
-
-        let mut executor = EvmExecutorBuilder::new(HashMapDb::default(), zktrie_db.clone())
-=======
         let (chunk_info, mut zktrie_db) = ChunkInfo::from_block_traces(&traces);
 
         let tx_bytes_hasher = RefCell::new(Keccak::v256());
 
         let mut executor = EvmExecutorBuilder::new(HashMapDb::default(), &mut zktrie_db)
->>>>>>> d2220caf
             .hardfork_config(fork_config)
             .with_hooks(&traces[0], |hooks| {
                 hooks.add_tx_rlp_handler(|_, rlp| {
@@ -186,11 +161,7 @@
             executor.handle_block(trace).unwrap();
         }
 
-<<<<<<< HEAD
-        let post_state_root = executor.commit_changes(zktrie_db.clone()).unwrap();
-=======
         let post_state_root = executor.commit_changes().unwrap();
->>>>>>> d2220caf
         assert_eq!(post_state_root, chunk_info.post_state_root);
         drop(executor); // drop executor to release Rc<Keccek>
 
