use crate::utils;
use anyhow::{anyhow, bail};
use clap::Args;
use sbv::primitives::types::LegacyStorageTrace;
use sbv::{
    core::{ChunkInfo, EvmExecutorBuilder, HardforkConfig},
<<<<<<< HEAD
    primitives::{types::BlockTrace, zk_trie::db::HashMapDb, Block, B256},
};
use std::rc::Rc;
=======
    primitives::{types::BlockTrace, zk_trie::db::kv::HashMapDb, Block, B256},
};
use std::panic::catch_unwind;
>>>>>>> d2220caf
use std::{cell::RefCell, path::PathBuf};
use tiny_keccak::{Hasher, Keccak};
use tokio::task::JoinSet;

#[derive(Args)]
pub struct RunFileCommand {
    /// Path to the trace file
    #[arg(default_value = "trace.json")]
    path: Vec<PathBuf>,
    /// Chunk mode
    #[arg(short, long)]
    chunk_mode: bool,
}

impl RunFileCommand {
    pub async fn run(
        self,
        fork_config: impl Fn(u64) -> HardforkConfig + Send + Sync + Copy + 'static,
    ) -> anyhow::Result<()> {
        if self.chunk_mode {
            self.run_chunk(fork_config).await
        } else {
            self.run_traces(fork_config).await
        }
    }

    async fn run_traces(
        self,
        fork_config: impl Fn(u64) -> HardforkConfig + Send + Sync + Copy + 'static,
    ) -> anyhow::Result<()> {
        let mut tasks = JoinSet::new();

        for path in self.path.into_iter() {
            tasks.spawn(run_trace(path, fork_config));
        }

        while let Some(task) = tasks.join_next().await {
            if let Err(err) = task? {
                dev_error!("{:?}", err);
            }
        }

        Ok(())
    }

    async fn run_chunk(
        self,
        fork_config: impl Fn(u64) -> HardforkConfig + Send + Sync + Copy + 'static,
    ) -> anyhow::Result<()> {
        let traces = futures::future::join_all(self.path.iter().map(read_block_trace))
            .await
            .into_iter()
            .collect::<Result<Vec<BlockTrace>, _>>()?;

        let has_same_chain_id = traces
            .iter()
            .all(|trace| trace.chain_id() == traces[0].chain_id());
        if !has_same_chain_id {
            bail!("All traces must have the same chain id in chunk mode");
        }

        let has_seq_block_number = traces
            .windows(2)
            .all(|w| w[0].number() + 1 == w[1].number());
        if !has_seq_block_number {
            bail!("All traces must have sequential block numbers in chunk mode");
        }

        let fork_config = fork_config(traces[0].chain_id());
<<<<<<< HEAD
        let (chunk_info, zktrie_db) = ChunkInfo::from_block_traces(&traces);
        let zktrie_db = Rc::new(RefCell::new(zktrie_db));

        let tx_bytes_hasher = RefCell::new(Keccak::v256());

        let mut executor = EvmExecutorBuilder::new(HashMapDb::default(), zktrie_db.clone())
=======
        let (chunk_info, mut zktrie_db) = ChunkInfo::from_block_traces(&traces);

        let tx_bytes_hasher = RefCell::new(Keccak::v256());

        let mut executor = EvmExecutorBuilder::new(HashMapDb::default(), &mut zktrie_db)
>>>>>>> d2220caf
            .hardfork_config(fork_config)
            .with_hooks(&traces[0], |hooks| {
                hooks.add_tx_rlp_handler(|_, rlp| {
                    tx_bytes_hasher.borrow_mut().update(rlp);
                });
            })?;
        executor.handle_block(&traces[0])?;

        for trace in traces[1..].iter() {
            executor.update_db(trace)?;
            executor.handle_block(trace)?;
        }

<<<<<<< HEAD
        let post_state_root = executor.commit_changes(zktrie_db.clone())?;
=======
        let post_state_root = executor.commit_changes()?;
>>>>>>> d2220caf
        if post_state_root != chunk_info.post_state_root() {
            bail!("post state root mismatch");
        }
        drop(executor);

        let mut tx_bytes_hash = B256::ZERO;
        tx_bytes_hasher.into_inner().finalize(&mut tx_bytes_hash.0);
        let _public_input_hash = chunk_info.public_input_hash(&tx_bytes_hash);

        dev_info!("[chunk mode] public input hash: {:?}", _public_input_hash);

        Ok(())
    }
}

async fn read_block_trace(path: &PathBuf) -> anyhow::Result<BlockTrace> {
    let trace = tokio::fs::read_to_string(&path).await?;
    tokio::task::spawn_blocking(move || deserialize_block_trace(&trace)).await?
}

fn deserialize_block_trace(trace: &str) -> anyhow::Result<BlockTrace> {
    // Try to deserialize `BlockTrace` from JSON. In case of failure, try to
    // deserialize `BlockTrace` from a JSON-RPC response that has the actual block
    // trace nested in the value of the key "result".
    Ok(
        serde_json::from_str::<BlockTrace<LegacyStorageTrace>>(trace)
            .or_else(|_| {
                #[derive(serde::Deserialize, Default, Debug, Clone)]
                pub struct BlockTraceJsonRpcResult {
                    pub result: BlockTrace<LegacyStorageTrace>,
                }
                Ok::<_, serde_json::Error>(
                    serde_json::from_str::<BlockTraceJsonRpcResult>(trace)?.result,
                )
            })?
            .into(),
    )
}

async fn run_trace(
    path: PathBuf,
    fork_config: impl Fn(u64) -> HardforkConfig,
) -> anyhow::Result<()> {
    let trace = read_block_trace(&path).await?;
    let fork_config = fork_config(trace.chain_id());
    if let Err(e) =
        tokio::task::spawn_blocking(move || catch_unwind(|| utils::verify(&trace, &fork_config)))
            .await?
            .map_err(|e| {
                e.downcast_ref::<&str>()
                    .map(|s| anyhow!("task panics with: {s}"))
                    .or_else(|| {
                        e.downcast_ref::<String>()
                            .map(|s| anyhow!("task panics with: {s}"))
                    })
                    .unwrap_or_else(|| anyhow!("task panics"))
            })
            .and_then(|r| r.map_err(anyhow::Error::from))
    {
        dev_error!(
            "Error occurs when verifying block ({}): {:?}",
            path.display(),
            e
        );
        return Err(e);
    }
    Ok(())
}<|MERGE_RESOLUTION|>--- conflicted
+++ resolved
@@ -4,15 +4,9 @@
 use sbv::primitives::types::LegacyStorageTrace;
 use sbv::{
     core::{ChunkInfo, EvmExecutorBuilder, HardforkConfig},
-<<<<<<< HEAD
-    primitives::{types::BlockTrace, zk_trie::db::HashMapDb, Block, B256},
-};
-use std::rc::Rc;
-=======
     primitives::{types::BlockTrace, zk_trie::db::kv::HashMapDb, Block, B256},
 };
 use std::panic::catch_unwind;
->>>>>>> d2220caf
 use std::{cell::RefCell, path::PathBuf};
 use tiny_keccak::{Hasher, Keccak};
 use tokio::task::JoinSet;
@@ -82,20 +76,11 @@
         }
 
         let fork_config = fork_config(traces[0].chain_id());
-<<<<<<< HEAD
-        let (chunk_info, zktrie_db) = ChunkInfo::from_block_traces(&traces);
-        let zktrie_db = Rc::new(RefCell::new(zktrie_db));
-
-        let tx_bytes_hasher = RefCell::new(Keccak::v256());
-
-        let mut executor = EvmExecutorBuilder::new(HashMapDb::default(), zktrie_db.clone())
-=======
         let (chunk_info, mut zktrie_db) = ChunkInfo::from_block_traces(&traces);
 
         let tx_bytes_hasher = RefCell::new(Keccak::v256());
 
         let mut executor = EvmExecutorBuilder::new(HashMapDb::default(), &mut zktrie_db)
->>>>>>> d2220caf
             .hardfork_config(fork_config)
             .with_hooks(&traces[0], |hooks| {
                 hooks.add_tx_rlp_handler(|_, rlp| {
@@ -109,11 +94,7 @@
             executor.handle_block(trace)?;
         }
 
-<<<<<<< HEAD
-        let post_state_root = executor.commit_changes(zktrie_db.clone())?;
-=======
         let post_state_root = executor.commit_changes()?;
->>>>>>> d2220caf
         if post_state_root != chunk_info.post_state_root() {
             bail!("post state root mismatch");
         }
