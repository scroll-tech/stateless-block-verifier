use crate::{
    Address, B256, BlockNumber, Bytes, U256,
    alloy_primitives::{B64, Bloom},
};

/// Block header representation.
#[derive(Debug, Clone, Hash, Eq, PartialEq)]
#[cfg_attr(
    feature = "rkyv",
    derive(rkyv::Archive, rkyv::Serialize, rkyv::Deserialize),
    rkyv(derive(Debug, Hash, PartialEq, Eq))
)]
#[cfg_attr(feature = "serde", derive(serde::Serialize, serde::Deserialize))]
pub struct BlockHeader {
    /// The Keccak 256-bit hash of the parent
    /// block’s header, in its entirety; formally Hp.
    #[cfg_attr(
        feature = "rkyv",
        rkyv(attr(
            doc = "The Keccak 256-bit hash of the parent block’s header, in its entirety; formally Hp."
        ))
    )]
    pub parent_hash: B256,
    /// The Keccak 256-bit hash of the ommers list portion of this block; formally Ho.
    #[cfg_attr(feature = "serde", serde(rename = "sha3Uncles", alias = "ommersHash"))]
    #[cfg_attr(
        feature = "rkyv",
        rkyv(attr(
            doc = "The Keccak 256-bit hash of the ommers list portion of this block; formally Ho."
        ))
    )]
    pub ommers_hash: B256,
    /// The 160-bit address to which all fees collected from the successful mining of this block
    /// be transferred; formally Hc.
    #[cfg_attr(feature = "serde", serde(rename = "miner", alias = "beneficiary"))]
    #[cfg_attr(
        feature = "rkyv",
        rkyv(attr(
            doc = "The 160-bit address to which all fees collected from the successful mining of this block be transferred; formally Hc."
        ))
    )]
    pub beneficiary: Address,
    /// The Keccak 256-bit hash of the root node of the state trie, after all transactions are
    /// executed and finalisations applied; formally Hr.
    #[cfg_attr(
        feature = "rkyv",
        rkyv(attr(
            doc = "The Keccak 256-bit hash of the root node of the state trie, after all transactions are executed and finalisations applied; formally Hr."
        ))
    )]
    pub state_root: B256,
    /// The Keccak 256-bit hash of the root node of the trie structure populated with each
    /// transaction in the transactions list portion of the block; formally Ht.
    #[cfg_attr(
        feature = "rkyv",
        rkyv(attr(
            doc = "The Keccak 256-bit hash of the root node of the trie structure populated with each transaction in the transactions list portion of the block; formally Ht."
        ))
    )]
    pub transactions_root: B256,
    /// The Keccak 256-bit hash of the root node of the trie structure populated with the receipts
    /// of each transaction in the transactions list portion of the block; formally He.
    #[cfg_attr(
        feature = "rkyv",
        rkyv(attr(
            doc = "The Keccak 256-bit hash of the root node of the trie structure populated with the receipts of each transaction in the transactions list portion of the block; formally He."
        ))
    )]
    pub receipts_root: B256,
    /// The Bloom filter composed from indexable information (logger address and log topics)
    /// contained in each log entry from the receipt of each transaction in the transactions list;
    /// formally Hb.
    #[cfg_attr(
        feature = "rkyv",
        rkyv(attr(
            doc = "The Bloom filter composed from indexable information (logger address and log topics) contained in each log entry from the receipt of each transaction in the transactions list; formally Hb."
        ))
    )]
    pub logs_bloom: Bloom,
    /// A scalar value corresponding to the difficulty level of this block. This can be calculated
    /// from the previous block’s difficulty level and the timestamp; formally Hd.
    #[cfg_attr(
        feature = "rkyv",
        rkyv(attr(
            doc = "A scalar value corresponding to the difficulty level of this block. This can be calculated from the previous block’s difficulty level and the timestamp; formally Hd."
        ))
    )]
    pub difficulty: U256,
    /// A scalar value equal to the number of ancestor blocks. The genesis block has a number of
    /// zero; formally Hi.
    #[cfg_attr(feature = "serde", serde(with = "alloy_serde::quantity"))]
    #[cfg_attr(
        feature = "rkyv",
        rkyv(attr(
            doc = "A scalar value equal to the number of ancestor blocks. The genesis block has a number of zero; formally Hi."
        ))
    )]
    pub number: BlockNumber,
    /// A scalar value equal to the current limit of gas expenditure per block; formally Hl.
    #[cfg_attr(feature = "serde", serde(with = "alloy_serde::quantity"))]
    #[cfg_attr(
        feature = "rkyv",
        rkyv(attr(
            doc = "A scalar value equal to the current limit of gas expenditure per block; formally Hl."
        ))
    )]
    pub gas_limit: u64,
    /// A scalar value equal to the total gas used in transactions in this block; formally Hg.
    #[cfg_attr(feature = "serde", serde(with = "alloy_serde::quantity"))]
    #[cfg_attr(
        feature = "rkyv",
        rkyv(attr(
            doc = "A scalar value equal to the total gas used in transactions in this block; formally Hg."
        ))
    )]
    pub gas_used: u64,
    /// A scalar value equal to the reasonable output of Unix’s time() at this block’s inception;
    /// formally Hs.
    #[cfg_attr(feature = "serde", serde(with = "alloy_serde::quantity"))]
    #[cfg_attr(
        feature = "rkyv",
        rkyv(attr(
            doc = "A scalar value equal to the reasonable output of Unix’s time() at this block’s inception; formally Hs."
        ))
    )]
    pub timestamp: u64,
    /// An arbitrary byte array containing data relevant to this block. This must be 32 bytes or
    /// fewer; formally Hx.
    #[cfg_attr(
        feature = "rkyv",
        rkyv(attr(
            doc = "An arbitrary byte array containing data relevant to this block. This must be 32 bytes or fewer; formally Hx."
        ))
    )]
    pub extra_data: Bytes,
    /// A 256-bit hash which, combined with the
    /// nonce, proves that a sufficient amount of computation has been carried out on this block;
    /// formally Hm.
    #[cfg_attr(
        feature = "rkyv",
        rkyv(attr(
            doc = "A 256-bit hash which, combined with the nonce, proves that a sufficient amount of computation has been carried out on this block; formally Hm."
        ))
    )]
    pub mix_hash: B256,
    /// A 64-bit value which, combined with the mixhash, proves that a sufficient amount of
    /// computation has been carried out on this block; formally Hn.
    #[cfg_attr(
        feature = "rkyv",
        rkyv(attr(
            doc = "A 64-bit value which, combined with the mixhash, proves that a sufficient amount of computation has been carried out on this block; formally Hn."
        ))
    )]
    pub nonce: B64,
    /// A scalar representing EIP1559 base fee which can move up or down each block according
    /// to a formula which is a function of gas used in parent block and gas target
    /// (block gas limit divided by elasticity multiplier) of parent block.
    /// The algorithm results in the base fee per gas increasing when blocks are
    /// above the gas target, and decreasing when blocks are below the gas target. The base fee per
    /// gas is burned.
<<<<<<< HEAD
    #[cfg_attr(
        feature = "serde",
        serde(
            default,
            with = "alloy_serde::quantity::opt",
            skip_serializing_if = "Option::is_none"
        )
    )]
    #[cfg_attr(
        feature = "rkyv",
        rkyv(attr(
            doc = "A scalar representing EIP1559 base fee which can move up or down each block according to a formula which is a function of gas used in parent block and gas target (block gas limit divided by elasticity multiplier) of parent block. The algorithm results in the base fee per gas increasing when blocks are above the gas target, and decreasing when blocks are below the gas target. The base fee per gas is burned."
        ))
=======
    #[serde(
        default,
        with = "alloy_serde::quantity::opt",
>>>>>>> fc4ece00
    )]
    pub base_fee_per_gas: Option<u64>,
    /// The Keccak 256-bit hash of the withdrawals list portion of this block.
    /// <https://eips.ethereum.org/EIPS/eip-4895>
<<<<<<< HEAD
    #[cfg_attr(
        feature = "serde",
        serde(default, skip_serializing_if = "Option::is_none")
    )]
    #[cfg_attr(
        feature = "rkyv",
        rkyv(attr(
            doc = "The Keccak 256-bit hash of the withdrawals list portion of this block."
        ))
    )]
    pub withdrawals_root: Option<B256>,
    /// The total amount of blob gas consumed by the transactions within the block, added in
    /// EIP-4844.
    #[cfg_attr(
        feature = "serde",
        serde(
            default,
            with = "alloy_serde::quantity::opt",
            skip_serializing_if = "Option::is_none"
        )
    )]
    #[cfg_attr(
        feature = "rkyv",
        rkyv(attr(
            doc = "The total amount of blob gas consumed by the transactions within the block, added in EIP-4844."
        ))
=======
    #[serde(default)]
    #[rkyv(attr(doc = "The Keccak 256-bit hash of the withdrawals list portion of this block."))]
    pub withdrawals_root: Option<B256>,
    /// The total amount of blob gas consumed by the transactions within the block, added in
    /// EIP-4844.
    #[serde(
        default,
        with = "alloy_serde::quantity::opt",
>>>>>>> fc4ece00
    )]
    pub blob_gas_used: Option<u64>,
    /// A running total of blob gas consumed in excess of the target, prior to the block. Blocks
    /// with above-target blob gas consumption increase this value, blocks with below-target blob
    /// gas consumption decrease it (bounded at 0). This was added in EIP-4844.
<<<<<<< HEAD
    #[cfg_attr(
        feature = "serde",
        serde(
            default,
            with = "alloy_serde::quantity::opt",
            skip_serializing_if = "Option::is_none"
        )
    )]
    #[cfg_attr(
        feature = "rkyv",
        rkyv(attr(
            doc = "A running total of blob gas consumed in excess of the target, prior to the block. Blocks with above-target blob gas consumption increase this value, blocks with below-target blob gas consumption decrease it (bounded at 0). This was added in EIP-4844."
        ))
=======
    #[serde(
        default,
        with = "alloy_serde::quantity::opt",
>>>>>>> fc4ece00
    )]
    pub excess_blob_gas: Option<u64>,
    /// The hash of the parent beacon block's root is included in execution blocks, as proposed by
    /// EIP-4788.
    ///
    /// This enables trust-minimized access to consensus state, supporting staking pools, bridges,
    /// and more.
    ///
    /// The beacon roots contract handles root storage, enhancing Ethereum's functionalities.
<<<<<<< HEAD
    #[cfg_attr(
        feature = "serde",
        serde(default, skip_serializing_if = "Option::is_none")
    )]
    #[cfg_attr(
        feature = "rkyv",
        rkyv(attr(
            doc = "The hash of the parent beacon block's root is included in execution blocks, as proposed by EIP-4788. This enables trust-minimized access to consensus state, supporting staking pools, bridges, and more. The beacon roots contract handles root storage, enhancing Ethereum's functionalities."
        ))
    )]
=======
    #[serde(default)]
    #[rkyv(attr(
        doc = "The hash of the parent beacon block's root is included in execution blocks, as proposed by EIP-4788. This enables trust-minimized access to consensus state, supporting staking pools, bridges, and more. The beacon roots contract handles root storage, enhancing Ethereum's functionalities."
    ))]
>>>>>>> fc4ece00
    pub parent_beacon_block_root: Option<B256>,
    /// The Keccak 256-bit hash of the an RLP encoded list with each
    /// [EIP-7685] request in the block body.
    ///
    /// [EIP-7685]: https://eips.ethereum.org/EIPS/eip-7685
<<<<<<< HEAD
    #[cfg_attr(
        feature = "serde",
        serde(default, skip_serializing_if = "Option::is_none")
    )]
    #[cfg_attr(
        feature = "rkyv",
        rkyv(attr(
            doc = "The Keccak 256-bit hash of the an RLP encoded list with each [EIP-7685] request in the block body."
        ))
    )]
=======
    #[serde(default)]
    #[rkyv(attr(
        doc = "The Keccak 256-bit hash of the an RLP encoded list with each [EIP-7685] request in the block body."
    ))]
>>>>>>> fc4ece00
    pub requests_hash: Option<B256>,
}<|MERGE_RESOLUTION|>--- conflicted
+++ resolved
@@ -158,13 +158,11 @@
     /// The algorithm results in the base fee per gas increasing when blocks are
     /// above the gas target, and decreasing when blocks are below the gas target. The base fee per
     /// gas is burned.
-<<<<<<< HEAD
     #[cfg_attr(
         feature = "serde",
         serde(
             default,
             with = "alloy_serde::quantity::opt",
-            skip_serializing_if = "Option::is_none"
         )
     )]
     #[cfg_attr(
@@ -172,19 +170,13 @@
         rkyv(attr(
             doc = "A scalar representing EIP1559 base fee which can move up or down each block according to a formula which is a function of gas used in parent block and gas target (block gas limit divided by elasticity multiplier) of parent block. The algorithm results in the base fee per gas increasing when blocks are above the gas target, and decreasing when blocks are below the gas target. The base fee per gas is burned."
         ))
-=======
-    #[serde(
-        default,
-        with = "alloy_serde::quantity::opt",
->>>>>>> fc4ece00
     )]
     pub base_fee_per_gas: Option<u64>,
     /// The Keccak 256-bit hash of the withdrawals list portion of this block.
     /// <https://eips.ethereum.org/EIPS/eip-4895>
-<<<<<<< HEAD
-    #[cfg_attr(
-        feature = "serde",
-        serde(default, skip_serializing_if = "Option::is_none")
+    #[cfg_attr(
+        feature = "serde",
+        serde(default)
     )]
     #[cfg_attr(
         feature = "rkyv",
@@ -200,7 +192,6 @@
         serde(
             default,
             with = "alloy_serde::quantity::opt",
-            skip_serializing_if = "Option::is_none"
         )
     )]
     #[cfg_attr(
@@ -208,28 +199,16 @@
         rkyv(attr(
             doc = "The total amount of blob gas consumed by the transactions within the block, added in EIP-4844."
         ))
-=======
-    #[serde(default)]
-    #[rkyv(attr(doc = "The Keccak 256-bit hash of the withdrawals list portion of this block."))]
-    pub withdrawals_root: Option<B256>,
-    /// The total amount of blob gas consumed by the transactions within the block, added in
-    /// EIP-4844.
-    #[serde(
-        default,
-        with = "alloy_serde::quantity::opt",
->>>>>>> fc4ece00
     )]
     pub blob_gas_used: Option<u64>,
     /// A running total of blob gas consumed in excess of the target, prior to the block. Blocks
     /// with above-target blob gas consumption increase this value, blocks with below-target blob
     /// gas consumption decrease it (bounded at 0). This was added in EIP-4844.
-<<<<<<< HEAD
     #[cfg_attr(
         feature = "serde",
         serde(
             default,
             with = "alloy_serde::quantity::opt",
-            skip_serializing_if = "Option::is_none"
         )
     )]
     #[cfg_attr(
@@ -237,11 +216,6 @@
         rkyv(attr(
             doc = "A running total of blob gas consumed in excess of the target, prior to the block. Blocks with above-target blob gas consumption increase this value, blocks with below-target blob gas consumption decrease it (bounded at 0). This was added in EIP-4844."
         ))
-=======
-    #[serde(
-        default,
-        with = "alloy_serde::quantity::opt",
->>>>>>> fc4ece00
     )]
     pub excess_blob_gas: Option<u64>,
     /// The hash of the parent beacon block's root is included in execution blocks, as proposed by
@@ -251,10 +225,9 @@
     /// and more.
     ///
     /// The beacon roots contract handles root storage, enhancing Ethereum's functionalities.
-<<<<<<< HEAD
-    #[cfg_attr(
-        feature = "serde",
-        serde(default, skip_serializing_if = "Option::is_none")
+    #[cfg_attr(
+        feature = "serde",
+        serde(default)
     )]
     #[cfg_attr(
         feature = "rkyv",
@@ -262,21 +235,14 @@
             doc = "The hash of the parent beacon block's root is included in execution blocks, as proposed by EIP-4788. This enables trust-minimized access to consensus state, supporting staking pools, bridges, and more. The beacon roots contract handles root storage, enhancing Ethereum's functionalities."
         ))
     )]
-=======
-    #[serde(default)]
-    #[rkyv(attr(
-        doc = "The hash of the parent beacon block's root is included in execution blocks, as proposed by EIP-4788. This enables trust-minimized access to consensus state, supporting staking pools, bridges, and more. The beacon roots contract handles root storage, enhancing Ethereum's functionalities."
-    ))]
->>>>>>> fc4ece00
     pub parent_beacon_block_root: Option<B256>,
     /// The Keccak 256-bit hash of the an RLP encoded list with each
     /// [EIP-7685] request in the block body.
     ///
     /// [EIP-7685]: https://eips.ethereum.org/EIPS/eip-7685
-<<<<<<< HEAD
-    #[cfg_attr(
-        feature = "serde",
-        serde(default, skip_serializing_if = "Option::is_none")
+    #[cfg_attr(
+        feature = "serde",
+        serde(default)
     )]
     #[cfg_attr(
         feature = "rkyv",
@@ -284,11 +250,5 @@
             doc = "The Keccak 256-bit hash of the an RLP encoded list with each [EIP-7685] request in the block body."
         ))
     )]
-=======
-    #[serde(default)]
-    #[rkyv(attr(
-        doc = "The Keccak 256-bit hash of the an RLP encoded list with each [EIP-7685] request in the block body."
-    ))]
->>>>>>> fc4ece00
     pub requests_hash: Option<B256>,
 }