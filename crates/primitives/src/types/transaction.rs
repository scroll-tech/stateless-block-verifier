--- conflicted
+++ resolved
@@ -1,22 +1,6 @@
 use crate::{
     Address, B256, Bytes, ChainId, TxHash, U256,
-<<<<<<< HEAD
     types::{access_list::AccessList, auth_list::SignedAuthorization, signature::Signature},
-=======
-    alloy_primitives::SignatureError,
-    eips::Encodable2718,
-    types::{
-        access_list::AccessList,
-        auth_list::SignedAuthorization,
-        consensus::{
-            SignableTransaction, Transaction as _, TxEip1559, TxEip2930, TxEnvelope, TxEnvelopeExt,
-            TxLegacy, Typed2718,
-        },
-        reth::TransactionSigned,
-        rpc::AlloyRpcTransaction,
-        signature::Signature,
-    },
->>>>>>> fc4ece00
 };
 
 /// Transaction object used in RPC
@@ -45,21 +29,13 @@
     #[cfg_attr(feature = "rkyv", rkyv(attr(doc = "Transferred value")))]
     pub value: U256,
     /// Gas Price
-<<<<<<< HEAD
     #[cfg_attr(feature = "rkyv", rkyv(attr(doc = "Gas Price")))]
     #[cfg_attr(
         feature = "serde",
         serde(
             default,
             with = "alloy_serde::quantity::opt",
-            skip_serializing_if = "Option::is_none"
         )
-=======
-    #[rkyv(attr(doc = "Gas Price"))]
-    #[serde(
-        default,
-        with = "alloy_serde::quantity::opt",
->>>>>>> fc4ece00
     )]
     pub gas_price: Option<u128>,
     /// Gas amount
@@ -74,14 +50,12 @@
     #[cfg_attr(feature = "serde", serde(with = "alloy_serde::quantity"))]
     pub max_fee_per_gas: u128,
     /// The miner's tip.
-<<<<<<< HEAD
     #[cfg_attr(feature = "rkyv", rkyv(attr(doc = "The miner's tip.")))]
     #[cfg_attr(
         feature = "serde",
         serde(
             default,
             with = "alloy_serde::quantity::opt",
-            skip_serializing_if = "Option::is_none"
         )
     )]
     pub max_priority_fee_per_gas: Option<u128>,
@@ -95,21 +69,7 @@
         serde(
             default,
             with = "alloy_serde::quantity::opt",
-            skip_serializing_if = "Option::is_none"
         )
-=======
-    #[rkyv(attr(doc = "The miner's tip."))]
-    #[serde(
-        default,
-        with = "alloy_serde::quantity::opt",
-    )]
-    pub max_priority_fee_per_gas: Option<u128>,
-    /// Configured max fee per blob gas for eip-4844 transactions
-    #[rkyv(attr(doc = "Configured max fee per blob gas for eip-4844 transactions"))]
-    #[serde(
-        default,
-        with = "alloy_serde::quantity::opt",
->>>>>>> fc4ece00
     )]
     pub max_fee_per_blob_gas: Option<u128>,
     /// Data
@@ -118,7 +78,6 @@
     /// All _flattened_ fields of the transaction signature.
     ///
     /// Note: this is an option so special transaction types without a signature (e.g. <https://github.com/ethereum-optimism/optimism/blob/0bf643c4147b43cd6f25a759d331ef3a2a61a2a3/specs/deposits.md#the-deposited-transaction-type>) can be supported.
-<<<<<<< HEAD
     #[cfg_attr(
         feature = "rkyv",
         rkyv(attr(
@@ -127,7 +86,7 @@
     )]
     #[cfg_attr(
         feature = "serde",
-        serde(flatten, skip_serializing_if = "Option::is_none")
+        serde(flatten)
     )]
     pub signature: Option<Signature>,
     /// The chain id of the transaction, if any.
@@ -139,7 +98,6 @@
         feature = "serde",
         serde(
             default,
-            skip_serializing_if = "Option::is_none",
             with = "alloy_serde::quantity::opt"
         )
     )]
@@ -149,47 +107,21 @@
         feature = "rkyv",
         rkyv(attr(doc = "Contains the blob hashes for eip-4844 transactions."))
     )]
-    #[cfg_attr(feature = "serde", serde(skip_serializing_if = "Option::is_none"))]
-=======
-    #[rkyv(attr(
-        doc = "All _flattened_ fields of the transaction signature. Note: this is an option so special transaction types without a signature (e.g. <https://github.com/ethereum-optimism/optimism/blob/0bf643c4147b43cd6f25a759d331ef3a2a61a2a3/specs/deposits.md#the-deposited-transaction-type>) can be supported."
-    ))]
-    pub signature: Option<Signature>,
-    /// The chain id of the transaction, if any.
-    #[rkyv(attr(doc = "The chain id of the transaction, if any."))]
-    #[serde(
-        default,
-        with = "alloy_serde::quantity::opt"
-    )]
-    pub chain_id: Option<ChainId>,
-    /// Contains the blob hashes for eip-4844 transactions.
-    #[rkyv(attr(doc = "Contains the blob hashes for eip-4844 transactions."))]
->>>>>>> fc4ece00
     pub blob_versioned_hashes: Option<Vec<B256>>,
     /// EIP2930
     ///
     /// Pre-pay to warm storage access.
-<<<<<<< HEAD
     #[cfg_attr(
         feature = "rkyv",
         rkyv(attr(doc = "EIP2930 Pre-pay to warm storage access."))
     )]
-    #[cfg_attr(feature = "serde", serde(skip_serializing_if = "Option::is_none"))]
-=======
-    #[rkyv(attr(doc = "EIP2930 Pre-pay to warm storage access."))]
->>>>>>> fc4ece00
     pub access_list: Option<AccessList>,
     /// EIP7702
     ///
     /// Authorizations are used to temporarily set the code of its signer to
     /// the code referenced by `address`. These also include a `chain_id` (which
     /// can be set to zero and not evaluated) as well as an optional `nonce`.
-<<<<<<< HEAD
     #[cfg_attr(feature = "rkyv", rkyv(attr(doc = "EIP7702 Authorizations")))]
-    #[cfg_attr(feature = "serde", serde(skip_serializing_if = "Option::is_none"))]
-=======
-    #[rkyv(attr(doc = "EIP7702 Authorizations"))]
->>>>>>> fc4ece00
     pub authorization_list: Option<Vec<SignedAuthorization>>,
     /// EIP2718
     ///
@@ -206,329 +138,13 @@
     pub transaction_type: u8,
     /// L1Msg queueIndex
     #[cfg(feature = "scroll")]
-<<<<<<< HEAD
     #[cfg_attr(feature = "rkyv", rkyv(attr(doc = "L1Msg queueIndex")))]
     #[cfg_attr(
         feature = "serde",
         serde(
             default,
             with = "alloy_serde::quantity::opt",
-            skip_serializing_if = "Option::is_none"
         )
     )]
     pub queue_index: Option<u64>,
-=======
-    #[rkyv(attr(doc = "L1Msg queueIndex"))]
-    #[serde(
-        default,
-        with = "alloy_serde::quantity::opt",
-    )]
-    pub queue_index: Option<u64>,
-}
-
-impl Transaction {
-    /// Create a transaction from a rpc transaction
-    #[cfg(feature = "scroll")]
-    pub fn from_rpc(tx: crate::types::rpc::Transaction) -> Self {
-        Transaction::from_rpc_inner(tx.inner)
-    }
-
-    /// Create a transaction from a rpc transaction
-    #[cfg(not(feature = "scroll"))]
-    pub fn from_rpc(tx: crate::types::rpc::Transaction) -> Self {
-        Transaction::from_rpc_inner(tx)
-    }
-
-    fn from_rpc_inner(tx: AlloyRpcTransaction<TxEnvelope>) -> Self {
-        Self {
-            hash: tx.inner.trie_hash(),
-            nonce: tx.nonce(),
-            from: tx.from,
-            to: tx.to(),
-            value: tx.value(),
-            gas_price: tx.gas_price(),
-            gas: tx.gas_limit(),
-            max_fee_per_gas: tx.max_fee_per_gas(),
-            max_priority_fee_per_gas: tx.max_priority_fee_per_gas(),
-            max_fee_per_blob_gas: tx.max_fee_per_blob_gas(),
-            input: tx.input().clone(),
-            signature: TxEnvelopeExt::signature(&tx.inner).map(Into::into),
-            chain_id: tx.chain_id(),
-            blob_versioned_hashes: tx.blob_versioned_hashes().map(Vec::from),
-            access_list: tx.access_list().map(Into::into),
-            transaction_type: tx.ty(),
-            authorization_list: tx
-                .authorization_list()
-                .map(|list| list.iter().map(Into::<SignedAuthorization>::into).collect()),
-            #[cfg(feature = "scroll")]
-            queue_index: tx.inner.queue_index(), // FIXME: scroll mode
-        }
-    }
-}
-
-impl TryFrom<&Transaction> for TransactionSigned {
-    type Error = SignatureError;
-
-    fn try_from(tx: &Transaction) -> Result<Self, Self::Error> {
-        let tx_type = tx.transaction_type;
-
-        let tx = match tx_type {
-            0x00 => {
-                let sig = tx.signature.expect("missing signature").into();
-                let tx = TxLegacy {
-                    chain_id: tx.chain_id,
-                    nonce: tx.nonce,
-                    gas_price: tx.gas_price.unwrap(),
-                    gas_limit: tx.gas,
-                    to: tx.to.into(),
-                    value: tx.value,
-                    input: tx.input.clone(),
-                };
-
-                tx.into_signed(sig).into()
-            }
-            0x01 => {
-                let sig = tx.signature.expect("missing signature").into();
-                let tx = TxEip2930 {
-                    chain_id: tx.chain_id.expect("missing chain_id"),
-                    nonce: tx.nonce,
-                    gas_price: tx.gas_price.unwrap(),
-                    gas_limit: tx.gas,
-                    to: tx.to.into(),
-                    value: tx.value,
-                    access_list: tx.access_list.clone().expect("missing access_list").into(),
-                    input: tx.input.clone(),
-                };
-
-                tx.into_signed(sig).into()
-            }
-            0x02 => {
-                let sig = tx.signature.expect("missing signature").into();
-                let tx = TxEip1559 {
-                    chain_id: tx.chain_id.expect("missing chain_id"),
-                    nonce: tx.nonce,
-                    max_fee_per_gas: tx.max_fee_per_gas,
-                    max_priority_fee_per_gas: tx
-                        .max_priority_fee_per_gas
-                        .expect("missing max_priority_fee_per_gas"),
-                    gas_limit: tx.gas,
-                    to: tx.to.into(),
-                    value: tx.value,
-                    access_list: tx.access_list.clone().expect("missing access_list").into(),
-                    input: tx.input.clone(),
-                };
-
-                tx.into_signed(sig).into()
-            }
-            #[cfg(not(feature = "scroll"))]
-            0x03 => {
-                let sig = tx.signature.expect("missing signature").into();
-                let tx = alloy_consensus::TxEip4844 {
-                    chain_id: tx.chain_id.expect("missing chain_id"),
-                    nonce: tx.nonce,
-                    max_fee_per_gas: tx.max_fee_per_gas,
-                    max_priority_fee_per_gas: tx
-                        .max_priority_fee_per_gas
-                        .expect("missing max_priority_fee_per_gas"),
-                    gas_limit: tx.gas,
-                    to: tx.to.expect("missing to"),
-                    value: tx.value,
-                    input: tx.input.clone(),
-                    access_list: tx.access_list.clone().expect("missing access_list").into(),
-                    blob_versioned_hashes: tx
-                        .blob_versioned_hashes
-                        .clone()
-                        .expect("missing blob_versioned_hashes"),
-                    max_fee_per_blob_gas: tx
-                        .max_fee_per_blob_gas
-                        .expect("missing max_fee_per_blob_gas"),
-                };
-                tx.into_signed(sig).into()
-            }
-            0x04 => {
-                let sig = tx.signature.expect("missing signature").into();
-                let tx = alloy_consensus::TxEip7702 {
-                    chain_id: tx.chain_id.expect("missing chain_id"),
-                    nonce: tx.nonce,
-                    gas_limit: tx.gas,
-                    max_fee_per_gas: tx.max_fee_per_gas,
-                    max_priority_fee_per_gas: tx
-                        .max_priority_fee_per_gas
-                        .expect("missing max_priority_fee_per_gas"),
-                    to: tx.to.expect("missing to"),
-                    value: tx.value,
-                    access_list: tx.access_list.clone().expect("missing access_list").into(),
-                    authorization_list: tx
-                        .authorization_list
-                        .as_ref()
-                        .expect("missing authorization_list")
-                        .iter()
-                        .cloned()
-                        .map(|x| x.into())
-                        .collect(),
-                    input: tx.input.clone(),
-                };
-                tx.into_signed(sig).into()
-            }
-            #[cfg(feature = "scroll")]
-            0x7e => {
-                use scroll_alloy_consensus::TxL1Message;
-                let tx = TxL1Message {
-                    queue_index: tx.queue_index.expect("missing queue_index"),
-                    gas_limit: tx.gas,
-                    to: tx.to.expect("missing to"),
-                    value: tx.value,
-                    sender: tx.from,
-                    input: tx.input.clone(),
-                };
-
-                TransactionSigned::new_unhashed(tx.into(), TxL1Message::signature())
-            }
-            _ => unimplemented!("unsupported tx type: {}", tx_type),
-        };
-
-        Ok(tx)
-    }
-}
-
-impl TryFrom<&ArchivedTransaction> for TransactionSigned {
-    type Error = SignatureError;
-
-    fn try_from(tx: &ArchivedTransaction) -> Result<Self, Self::Error> {
-        let tx_type = tx.transaction_type;
-        let input = Bytes::copy_from_slice(tx.input.as_slice());
-        let to = tx.to.as_ref().map(|to| Address::from(*to));
-
-        let tx = match tx_type {
-            0x00 => {
-                let sig = tx.signature.as_ref().expect("missing signature").into();
-                let tx = TxLegacy {
-                    chain_id: tx.chain_id.as_ref().map(|x| x.to_native()),
-                    nonce: tx.nonce.to_native(),
-                    gas_price: tx.gas_price.unwrap().to_native(),
-                    gas_limit: tx.gas.to_native(),
-                    to: to.into(),
-                    value: tx.value.into(),
-                    input,
-                };
-
-                tx.into_signed(sig).into()
-            }
-            0x01 => {
-                let sig = tx.signature.as_ref().expect("missing signature").into();
-                let tx = TxEip2930 {
-                    chain_id: tx.chain_id.as_ref().expect("missing chain_id").to_native(),
-                    nonce: tx.nonce.to_native(),
-                    gas_price: tx.gas_price.unwrap().to_native(),
-                    gas_limit: tx.gas.to_native(),
-                    to: to.into(),
-                    value: tx.value.into(),
-                    access_list: tx.access_list.as_ref().expect("missing access_list").into(),
-                    input,
-                };
-
-                tx.into_signed(sig).into()
-            }
-            0x02 => {
-                let sig = tx.signature.as_ref().expect("missing signature").into();
-                let tx = TxEip1559 {
-                    chain_id: tx.chain_id.as_ref().expect("missing chain_id").to_native(),
-                    nonce: tx.nonce.to_native(),
-                    max_fee_per_gas: tx.max_fee_per_gas.to_native(),
-                    max_priority_fee_per_gas: tx
-                        .max_priority_fee_per_gas
-                        .as_ref()
-                        .expect("missing max_priority_fee_per_gas")
-                        .to_native(),
-                    gas_limit: tx.gas.to_native(),
-                    to: to.into(),
-                    value: tx.value.into(),
-                    access_list: tx.access_list.as_ref().expect("missing access_list").into(),
-                    input,
-                };
-
-                tx.into_signed(sig).into()
-            }
-            #[cfg(not(feature = "scroll"))]
-            0x03 => {
-                let sig = tx.signature.as_ref().expect("missing signature").into();
-                let tx = alloy_consensus::TxEip4844 {
-                    chain_id: tx.chain_id.as_ref().expect("missing chain_id").to_native(),
-                    nonce: tx.nonce.to_native(),
-                    max_fee_per_gas: tx.max_fee_per_gas.to_native(),
-                    max_priority_fee_per_gas: tx
-                        .max_priority_fee_per_gas
-                        .as_ref()
-                        .expect("missing max_priority_fee_per_gas")
-                        .to_native(),
-                    gas_limit: tx.gas.to_native(),
-                    to: to.expect("missing to"),
-                    value: tx.value.into(),
-                    input,
-                    access_list: tx.access_list.as_ref().expect("missing access_list").into(),
-                    blob_versioned_hashes: tx
-                        .blob_versioned_hashes
-                        .as_ref()
-                        .expect("missing blob_versioned_hashes")
-                        .iter()
-                        .map(|x| B256::from(*x))
-                        .collect(),
-                    max_fee_per_blob_gas: tx
-                        .max_fee_per_blob_gas
-                        .as_ref()
-                        .expect("missing max_fee_per_blob_gas")
-                        .to_native(),
-                };
-                tx.into_signed(sig).into()
-            }
-            0x04 => {
-                let sig = tx.signature.as_ref().expect("missing signature").into();
-                let tx = alloy_consensus::TxEip7702 {
-                    chain_id: tx.chain_id.as_ref().expect("missing chain_id").to_native(),
-                    nonce: tx.nonce.to_native(),
-                    gas_limit: tx.gas.to_native(),
-                    max_fee_per_gas: tx.max_fee_per_gas.to_native(),
-                    max_priority_fee_per_gas: tx
-                        .max_priority_fee_per_gas
-                        .as_ref()
-                        .expect("missing max_priority_fee_per_gas")
-                        .to_native(),
-                    to: to.expect("missing to"),
-                    value: tx.value.into(),
-                    access_list: tx.access_list.as_ref().expect("missing access_list").into(),
-                    authorization_list: tx
-                        .authorization_list
-                        .as_ref()
-                        .expect("missing authorization_list")
-                        .iter()
-                        .map(|x| x.into())
-                        .collect(),
-                    input,
-                };
-                tx.into_signed(sig).into()
-            }
-            #[cfg(feature = "scroll")]
-            0x7e => {
-                use scroll_alloy_consensus::TxL1Message;
-                let tx = TxL1Message {
-                    queue_index: tx
-                        .queue_index
-                        .as_ref()
-                        .expect("missing queue_index")
-                        .to_native(),
-                    gas_limit: tx.gas.to_native(),
-                    to: to.expect("missing to"),
-                    value: tx.value.into(),
-                    sender: Address::from(tx.from),
-                    input,
-                };
-
-                TransactionSigned::new_unhashed(tx.into(), TxL1Message::signature())
-            }
-            _ => unimplemented!("unsupported tx type: {}", tx_type),
-        };
-
-        Ok(tx)
-    }
->>>>>>> fc4ece00
 }