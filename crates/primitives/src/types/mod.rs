mod access_list;
mod auth_list;
mod block_header;
mod signature;
mod transaction;
mod withdrawal;
mod witness;

pub use access_list::AccessList;
pub use block_header::BlockHeader;
pub use signature::Signature;
pub use transaction::Transaction;
pub use withdrawal::Withdrawal;
pub use witness::{BlockWitness, ExecutionWitness};

#[cfg(feature = "rkyv")]
mod rkyv_types {
    pub use super::{
        access_list::{ArchivedAccessList, ArchivedAccessListItem},
        block_header::ArchivedBlockHeader,
        signature::ArchivedSignature,
        transaction::ArchivedTransaction,
        withdrawal::ArchivedWithdrawal,
        witness::ArchivedBlockWitness,
    };
}
#[cfg(feature = "rkyv")]
pub use rkyv_types::*;

/// re-export types from alloy_consensus
#[cfg(feature = "consensus-types")]
pub mod consensus;
#[cfg(feature = "consensus-types")]
pub use consensus::{Header as AlloyHeader, TypedTransaction as AlloyTypedTransaction};

/// re-export types from alloy_eips
#[cfg(feature = "eips")]
pub mod eips;

#[cfg(feature = "eips")]
pub use eips::eip4895::{Withdrawal as AlloyWithdrawal, Withdrawals as AlloyWithdrawals};

/// re-export types from alloy-evm
#[cfg(feature = "evm-types")]
pub mod evm {
    pub use alloy_evm::precompiles;

    #[cfg(feature = "scroll-evm-types")]
<<<<<<< HEAD
    pub use scroll_alloy_evm::{ScrollBlockExecutor, ScrollPrecompilesFactory, ScrollTxCompressionRatios};
=======
    pub use scroll_alloy_evm::{
        ScrollBlockExecutor, ScrollPrecompilesFactory, ScrollTxCompressionRatios,
    };
>>>>>>> f545895f

    #[cfg(feature = "scroll-compress-ratio")]
    pub use scroll_alloy_evm::compute_compression_ratio;
}

/// re-export types from alloy_network
#[cfg(feature = "network-types")]
pub mod network {
    /// Network definition
    #[cfg(not(feature = "scroll"))]
    pub type Network = alloy_network::Ethereum;
    /// Network definition
    #[cfg(feature = "scroll")]
    pub type Network = scroll_alloy_network::Scroll;
}
#[cfg(feature = "network-types")]
pub use network::*;

/// re-export types from revm
#[cfg(feature = "revm-types")]
pub mod revm {
    pub use revm::{bytecode::Bytecode, database, precompile, state::AccountInfo};

    #[cfg(not(feature = "scroll"))]
    pub use revm::primitives::hardfork::SpecId;

    #[cfg(feature = "scroll-revm-types")]
    pub use revm_scroll::{ScrollSpecId as SpecId, precompile::ScrollPrecompileProvider};
}

/// re-export types from reth_primitives
#[cfg(feature = "reth-types")]
pub mod reth;

/// re-export types from alloy_rpc_types_eth
#[cfg(feature = "rpc-types")]
pub mod rpc;

/// Scroll types
#[cfg(feature = "scroll")]
pub mod scroll;<|MERGE_RESOLUTION|>--- conflicted
+++ resolved
@@ -46,13 +46,9 @@
     pub use alloy_evm::precompiles;
 
     #[cfg(feature = "scroll-evm-types")]
-<<<<<<< HEAD
-    pub use scroll_alloy_evm::{ScrollBlockExecutor, ScrollPrecompilesFactory, ScrollTxCompressionRatios};
-=======
     pub use scroll_alloy_evm::{
         ScrollBlockExecutor, ScrollPrecompilesFactory, ScrollTxCompressionRatios,
     };
->>>>>>> f545895f
 
     #[cfg(feature = "scroll-compress-ratio")]
     pub use scroll_alloy_evm::compute_compression_ratio;
