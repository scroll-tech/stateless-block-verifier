use crate::alloy_consensus::{SignableTransaction, TxLegacy};
use crate::TxTrace;
use alloy::{
    consensus::{Transaction, TxEnvelope, TxType},
    eips::eip2718::Encodable2718,
    eips::{eip2930::AccessList, eip7702::SignedAuthorization},
    primitives::{Address, Bytes, ChainId, Signature, SignatureError, TxKind, B256, U256, U64},
    rlp::{BufMut, BytesMut, Encodable, Header},
};
use rkyv::rancor;
use serde_with::{serde_as, DefaultOnNull};

/// Wrapped Ethereum Transaction
#[derive(Clone, Debug, PartialEq, Eq)]
pub enum TypedTransaction {
    /// Normal enveloped ethereum transaction
    Enveloped(TxEnvelope),
    /// Layer1 Message Transaction
    L1Msg(TxL1Msg),
}

/// Layer1 Message Transaction
#[derive(Clone, Debug, Default, PartialEq, Eq, Hash)]
pub struct TxL1Msg {
    /// The 32-byte hash of the transaction.
    pub tx_hash: B256,
    /// The 160-bit address of the message call’s sender.
    pub from: Address,
    /// A scalar value equal to the number of transactions sent by the sender; formally Tn.
    pub nonce: u64,
    /// A scalar value equal to the maximum
    /// amount of gas that should be used in executing
    /// this transaction. This is paid up-front, before any
    /// computation is done and may not be increased
    /// later; formally Tg.
    pub gas_limit: u128,
    /// The 160-bit address of the message call’s recipient or, for a contract creation
    /// transaction, ∅, used here to denote the only member of B0 ; formally Tt.
    pub to: TxKind,
    /// A scalar value equal to the number of Wei to
    /// be transferred to the message call’s recipient or,
    /// in the case of contract creation, as an endowment
    /// to the newly created account; formally Tv.
    pub value: U256,
    /// Input has two uses depending if transaction is Create or Call (if `to` field is None or
    /// Some). pub init: An unlimited size byte array specifying the
    /// EVM-code for the account initialisation procedure CREATE,
    /// data: An unlimited size byte array specifying the
    /// input data of the message call, formally Td.
    pub input: Bytes,
}

/// Transaction Trace
#[serde_as]
#[derive(
    rkyv::Archive,
    rkyv::Serialize,
    rkyv::Deserialize,
    serde::Serialize,
    serde::Deserialize,
    Default,
    Debug,
    Clone,
)]
#[rkyv(attr(doc = "Archived `TransactionTrace`"))]
#[rkyv(derive(Debug, Hash, PartialEq, Eq))]
pub struct TransactionTrace {
    /// tx hash
    #[rkyv(attr(doc = "tx hash"))]
    #[serde(default, rename = "txHash")]
    pub tx_hash: B256,
    /// tx type (in raw from)
    #[rkyv(attr(doc = "tx type (in raw from)"))]
    #[serde(rename = "type")]
    pub ty: u8,
    /// nonce
    #[rkyv(attr(doc = "nonce"))]
    pub nonce: u64,
    /// gas limit
    #[rkyv(attr(doc = "gas limit"))]
    pub gas: u64,
    /// gas price
    #[rkyv(attr(doc = "gas price"))]
    #[serde(rename = "gasPrice")]
    pub gas_price: U256,
    /// gas tip cap
    #[rkyv(attr(doc = "gas tip cap"))]
    #[serde(rename = "gasTipCap")]
    pub gas_tip_cap: Option<U256>,
    /// gas fee cap
    #[rkyv(attr(doc = "gas fee cap"))]
    #[serde(rename = "gasFeeCap")]
    pub gas_fee_cap: Option<U256>,
    /// from
    #[rkyv(attr(doc = "from"))]
    pub from: Address,
    /// to, NONE for creation (0 addr)
    #[rkyv(attr(doc = "to, NONE for creation (0 addr)"))]
    pub to: Option<Address>,
    /// chain id
    #[rkyv(attr(doc = "chain id"))]
    #[serde(rename = "chainId")]
    pub chain_id: U64,
    /// value amount
    #[rkyv(attr(doc = "value amount"))]
    pub value: U256,
    /// call data
    #[rkyv(attr(doc = "call data"))]
    pub data: Bytes,
    /// is creation
    #[rkyv(attr(doc = "is creation"))]
    #[serde(rename = "isCreate")]
    pub is_create: bool,
    /// access list
    #[rkyv(attr(doc = "access list"))]
    #[serde(rename = "accessList")]
    #[serde_as(as = "DefaultOnNull")]
    pub access_list: AccessList,
    /// signature v
    #[rkyv(attr(doc = "signature v"))]
    pub v: U64,
    /// signature r
    #[rkyv(attr(doc = "signature r"))]
    pub r: U256,
    /// signature s
    #[rkyv(attr(doc = "signature s"))]
    pub s: U256,
}

impl TxTrace for TransactionTrace {
    fn tx_hash(&self) -> B256 {
        self.tx_hash
    }

    fn ty(&self) -> u8 {
        self.ty
    }

    fn nonce(&self) -> u64 {
        self.nonce
    }

    fn gas_limit(&self) -> u128 {
        self.gas as u128
    }

    fn gas_price(&self) -> u128 {
        self.gas_price.to()
    }

    fn max_fee_per_gas(&self) -> u128 {
        self.gas_fee_cap.map(|v| v.to()).unwrap_or_default()
    }

    fn max_priority_fee_per_gas(&self) -> u128 {
        self.gas_tip_cap.map(|v| v.to()).unwrap_or_default()
    }

    unsafe fn get_from_unchecked(&self) -> Address {
        self.from
    }

    fn to(&self) -> TxKind {
        if self.is_create {
            TxKind::Create
        } else {
            debug_assert!(self.to.map(|a| !a.is_zero()).unwrap_or(false));
            TxKind::Call(self.to.expect("to address must be present"))
        }
    }

    fn chain_id(&self) -> Option<ChainId> {
        let chain_id: ChainId = self.chain_id.to();
        if self.ty == 0 && chain_id < 35 {
            None
        } else {
            Some(chain_id)
        }
    }

    fn value(&self) -> U256 {
        self.value
    }

    fn data(&self) -> Bytes {
        self.data.clone()
    }

    fn access_list(&self) -> AccessList {
        self.access_list.clone()
    }

    fn v(&self) -> u64 {
        self.v.to()
    }

    fn signature(&self) -> Result<Signature, SignatureError> {
        Signature::from_rs_and_parity(self.r, self.s, self.v)
    }
}

impl TxTrace for ArchivedTransactionTrace {
    fn tx_hash(&self) -> B256 {
        self.tx_hash.into()
    }

    fn ty(&self) -> u8 {
        self.ty
    }

    fn nonce(&self) -> u64 {
        self.nonce.into()
    }

    fn gas_limit(&self) -> u128 {
        u64::from(self.gas) as u128
    }

    fn gas_price(&self) -> u128 {
        let gas_price: U256 = self.gas_price.into();
        gas_price.to()
    }

    fn max_fee_per_gas(&self) -> u128 {
        self.gas_fee_cap
            .as_ref()
            .map(|g| {
                let gas_fee_cap: U256 = g.into();
                gas_fee_cap.to()
            })
            .unwrap_or_default()
    }

    fn max_priority_fee_per_gas(&self) -> u128 {
        self.gas_tip_cap
            .as_ref()
            .map(|g| {
                let gas_tip_cap: U256 = g.into();
                gas_tip_cap.to()
            })
            .unwrap_or_default()
    }

    unsafe fn get_from_unchecked(&self) -> Address {
        self.from.into()
    }

    fn to(&self) -> TxKind {
        if self.is_create {
            TxKind::Create
        } else {
            let to: Address = self.to.as_ref().expect("to address must be present").into();
            debug_assert!(!to.is_zero());
            TxKind::Call(to)
        }
    }

<<<<<<< HEAD
    fn chain_id(&self) -> Option<ChainId> {
        let chain_id: ChainId = self.chain_id.to();
        if self.ty == 0 && chain_id < 35 {
            None
        } else {
            Some(chain_id)
        }
=======
    fn chain_id(&self) -> ChainId {
        let chain_id: U64 = self.chain_id.into();
        chain_id.to()
>>>>>>> d2220caf
    }

    fn value(&self) -> U256 {
        self.value.into()
    }

    fn data(&self) -> Bytes {
        Bytes::copy_from_slice(self.data.as_ref())
    }

    fn access_list(&self) -> AccessList {
        rkyv::deserialize::<_, rancor::Error>(&self.access_list).unwrap()
    }

    fn v(&self) -> u64 {
        let v: U64 = self.v.into();
        v.to()
    }

    fn signature(&self) -> Result<Signature, SignatureError> {
        let v: U64 = self.v.into();
        Signature::from_rs_and_parity(self.r.into(), self.s.into(), v)
    }
}

impl TxTrace for alloy::rpc::types::Transaction {
    fn tx_hash(&self) -> B256 {
        self.hash
    }

    fn ty(&self) -> u8 {
        self.transaction_type.unwrap_or(0)
    }

    fn nonce(&self) -> u64 {
        self.nonce
    }

    fn gas_limit(&self) -> u128 {
        self.gas
    }

    fn gas_price(&self) -> u128 {
        self.gas_price.unwrap_or(0)
    }

    fn max_fee_per_gas(&self) -> u128 {
        self.max_fee_per_gas.unwrap_or(0)
    }

    fn max_priority_fee_per_gas(&self) -> u128 {
        self.max_priority_fee_per_gas.unwrap_or(0)
    }

    unsafe fn get_from_unchecked(&self) -> Address {
        self.from
    }

    fn to(&self) -> TxKind {
        match self.to {
            Some(addr) => TxKind::Call(addr),
            None => TxKind::Create,
        }
    }

    fn chain_id(&self) -> Option<ChainId> {
        self.chain_id
    }

    fn value(&self) -> U256 {
        self.value
    }

    fn data(&self) -> Bytes {
        self.input.clone()
    }

    fn access_list(&self) -> AccessList {
        self.access_list.clone().unwrap_or_default()
    }

    fn signature(&self) -> Result<Signature, SignatureError> {
        let sig = self.signature.unwrap();
        Signature::from_rs_and_parity(sig.r, sig.s, sig.v.to::<u64>())
    }
}

impl Transaction for TypedTransaction {
    fn chain_id(&self) -> Option<ChainId> {
        match self {
            TypedTransaction::Enveloped(tx) => tx.chain_id(),
            TypedTransaction::L1Msg(tx) => tx.chain_id(),
        }
    }

    fn nonce(&self) -> u64 {
        match self {
            TypedTransaction::Enveloped(tx) => tx.nonce(),
            TypedTransaction::L1Msg(tx) => tx.nonce(),
        }
    }

    fn gas_limit(&self) -> u128 {
        match self {
            TypedTransaction::Enveloped(tx) => tx.gas_limit(),
            TypedTransaction::L1Msg(tx) => tx.gas_limit(),
        }
    }

    fn gas_price(&self) -> Option<u128> {
        match self {
            TypedTransaction::Enveloped(tx) => tx.gas_price(),
            TypedTransaction::L1Msg(tx) => tx.gas_price(),
        }
    }

    fn max_fee_per_gas(&self) -> u128 {
        match self {
            TypedTransaction::Enveloped(tx) => tx.max_fee_per_gas(),
            TypedTransaction::L1Msg(tx) => tx.max_fee_per_gas(),
        }
    }

    fn max_priority_fee_per_gas(&self) -> Option<u128> {
        match self {
            TypedTransaction::Enveloped(tx) => tx.max_priority_fee_per_gas(),
            TypedTransaction::L1Msg(tx) => tx.max_priority_fee_per_gas(),
        }
    }

    fn max_fee_per_blob_gas(&self) -> Option<u128> {
        match self {
            TypedTransaction::Enveloped(tx) => tx.max_fee_per_blob_gas(),
            TypedTransaction::L1Msg(tx) => tx.max_fee_per_blob_gas(),
        }
    }

    fn priority_fee_or_price(&self) -> u128 {
        match self {
            TypedTransaction::Enveloped(tx) => tx.priority_fee_or_price(),
            TypedTransaction::L1Msg(tx) => tx.priority_fee_or_price(),
        }
    }

    fn to(&self) -> TxKind {
        match self {
            TypedTransaction::Enveloped(tx) => tx.to(),
            TypedTransaction::L1Msg(tx) => tx.to(),
        }
    }

    fn value(&self) -> U256 {
        match self {
            TypedTransaction::Enveloped(tx) => tx.value(),
            TypedTransaction::L1Msg(tx) => tx.value(),
        }
    }

    fn input(&self) -> &[u8] {
        match self {
            TypedTransaction::Enveloped(tx) => tx.input(),
            TypedTransaction::L1Msg(tx) => tx.input(),
        }
    }

    fn ty(&self) -> u8 {
        match self {
            TypedTransaction::Enveloped(tx) => tx.ty(),
            TypedTransaction::L1Msg(tx) => tx.ty(),
        }
    }

    fn access_list(&self) -> Option<&AccessList> {
        match self {
            TypedTransaction::Enveloped(tx) => tx.access_list(),
            TypedTransaction::L1Msg(tx) => tx.access_list(),
        }
    }

    fn blob_versioned_hashes(&self) -> Option<&[B256]> {
        match self {
            TypedTransaction::Enveloped(tx) => tx.blob_versioned_hashes(),
            TypedTransaction::L1Msg(tx) => tx.blob_versioned_hashes(),
        }
    }

    fn authorization_list(&self) -> Option<&[SignedAuthorization]> {
        match self {
            TypedTransaction::Enveloped(tx) => tx.authorization_list(),
            TypedTransaction::L1Msg(tx) => tx.authorization_list(),
        }
    }
}

impl TxL1Msg {
    /// Outputs the length of the transaction's fields.
    #[doc(hidden)]
    pub fn fields_len(&self) -> usize {
        let mut len = 0;
        len += self.nonce.length();
        len += self.gas_limit.length();
        len += self.to.length();
        len += self.value.length();
        len += self.input.0.length();
        len += self.from.length();
        len
    }
}

impl Transaction for TxL1Msg {
    fn chain_id(&self) -> Option<ChainId> {
        None
    }

    fn nonce(&self) -> u64 {
        self.nonce
    }

    fn gas_limit(&self) -> u128 {
        self.gas_limit
    }

    fn gas_price(&self) -> Option<u128> {
        Some(0)
    }

    fn max_fee_per_gas(&self) -> u128 {
        0
    }

    fn max_priority_fee_per_gas(&self) -> Option<u128> {
        None
    }

    fn max_fee_per_blob_gas(&self) -> Option<u128> {
        None
    }

    fn priority_fee_or_price(&self) -> u128 {
        0
    }

    fn to(&self) -> TxKind {
        self.to
    }

    fn value(&self) -> U256 {
        self.value
    }

    fn input(&self) -> &[u8] {
        self.input.as_ref()
    }

    fn ty(&self) -> u8 {
        0x7e
    }

    fn access_list(&self) -> Option<&AccessList> {
        None
    }

    fn blob_versioned_hashes(&self) -> Option<&[B256]> {
        None
    }

    fn authorization_list(&self) -> Option<&[SignedAuthorization]> {
        None
    }
}

impl Encodable for TxL1Msg {
    fn encode(&self, out: &mut dyn BufMut) {
        self.nonce.encode(out);
        self.gas_limit.encode(out);
        self.to.encode(out);
        self.value.encode(out);
        self.input.0.encode(out);
        self.from.encode(out);
    }
}

impl Encodable2718 for TxL1Msg {
    fn type_flag(&self) -> Option<u8> {
        Some(0x7e)
    }

    fn encode_2718_len(&self) -> usize {
        let payload_length = self.fields_len();
        1 + Header {
            list: true,
            payload_length,
        }
        .length()
            + payload_length
    }

    fn encode_2718(&self, out: &mut dyn BufMut) {
        0x7eu8.encode(out);
        let header = Header {
            list: true,
            payload_length: self.fields_len(),
        };
        header.encode(out);
        self.encode(out)
    }
}

impl TypedTransaction {
    /// Return the hash of the inner transaction.
    pub fn tx_hash(&self) -> &B256 {
        match self {
            TypedTransaction::Enveloped(tx) => tx.tx_hash(),
            TypedTransaction::L1Msg(tx) => &tx.tx_hash,
        }
    }

    /// Get the caller of the transaction, recover the signer if the transaction is enveloped.
    ///
    /// Fails if the transaction is enveloped and recovering the signer fails.
    pub fn get_or_recover_signer(&self) -> Result<Address, SignatureError> {
        match self {
            TypedTransaction::Enveloped(tx) => tx.recover_signer(),
            TypedTransaction::L1Msg(tx) => Ok(tx.from),
        }
    }

    /// Get the effective gas price of the transaction.
    pub fn effective_gas_price(&self, base_fee_per_gas: u64) -> Option<u128> {
        match self {
            TypedTransaction::Enveloped(TxEnvelope::Eip1559(ref tx)) => {
                let priority_fee_per_gas = tx.tx().effective_tip_per_gas(base_fee_per_gas)?;
                Some(priority_fee_per_gas + base_fee_per_gas as u128)
            }
            _ => self.gas_price(),
        }
    }

    /// Encode the transaction according to [EIP-2718] rules. First a 1-byte
    /// type flag in the range 0x0-0x7f, then the body of the transaction.
    pub fn rlp(&self) -> Bytes {
        let mut bytes = BytesMut::new();
        match self {
            TypedTransaction::Enveloped(tx) => tx.encode_2718(&mut bytes),
            TypedTransaction::L1Msg(tx) => tx.encode_2718(&mut bytes),
        }
        Bytes(bytes.freeze())
    }

    /// Get `data`
    pub fn data(&self) -> Bytes {
        match self {
            TypedTransaction::Enveloped(tx) => match tx.tx_type() {
                TxType::Legacy => tx.as_legacy().unwrap().tx().input.clone(),
                TxType::Eip1559 => tx.as_eip1559().unwrap().tx().input.clone(),
                TxType::Eip2930 => tx.as_eip2930().unwrap().tx().input.clone(),
                _ => unimplemented!("unsupported tx type {:?}", tx.tx_type()),
            },
            TypedTransaction::L1Msg(tx) => tx.input.clone(),
        }
    }

    /// Check if the transaction is an L1 transaction
    pub fn is_l1_msg(&self) -> bool {
        matches!(self, TypedTransaction::L1Msg(_))
    }
}

#[cfg(test)]
mod tests {
    use super::*;

    const TRACE: &str = include_str!("../../../../testdata/mainnet_blocks/8370400.json");

    #[test]
    fn test_transaction_trace_deserialize() {
        let trace = serde_json::from_str::<serde_json::Value>(TRACE).unwrap()["result"].clone();
        let txs = trace["transactions"].clone();
        for tx in txs.as_array().unwrap() {
            let tx: TransactionTrace = serde_json::from_value(tx.clone()).unwrap();
            let _ = tx.try_build_typed_tx().unwrap();
        }
    }
}<|MERGE_RESOLUTION|>--- conflicted
+++ resolved
@@ -255,19 +255,13 @@
         }
     }
 
-<<<<<<< HEAD
     fn chain_id(&self) -> Option<ChainId> {
         let chain_id: ChainId = self.chain_id.to();
-        if self.ty == 0 && chain_id < 35 {
+        if self.ty == 0 && self.v() < 35 {
             None
         } else {
             Some(chain_id)
         }
-=======
-    fn chain_id(&self) -> ChainId {
-        let chain_id: U64 = self.chain_id.into();
-        chain_id.to()
->>>>>>> d2220caf
     }
 
     fn value(&self) -> U256 {
