[package]
name = "sbv-primitives"
homepage = "https://github.com/scroll-tech/stateless-block-verifier/tree/master/crates/primitives"

version.workspace = true
edition.workspace = true
rust-version.workspace = true
authors.workspace = true
license.workspace = true
repository.workspace = true

[lints]
workspace = true

[dependencies]
alloy = { workspace = true, features = ["consensus", "eips", "k256", "rlp", "rkyv", "rpc-types", "serde"] }
rkyv.workspace = true
serde = { workspace = true, features = ["derive"] }
serde_with.workspace = true
tiny-keccak.workspace = true

sbv-utils.workspace = true

poseidon-bn254.workspace = true
zktrie-ng.workspace = true

[dev-dependencies]
serde_json.workspace = true

[features]
dev = ["sbv-utils/dev"]
<<<<<<< HEAD
sled = ["zktrie-ng/sled"]
=======
sp1 = []
cycle-tracker = []
>>>>>>> d2220caf
<|MERGE_RESOLUTION|>--- conflicted
+++ resolved
@@ -29,9 +29,6 @@
 
 [features]
 dev = ["sbv-utils/dev"]
-<<<<<<< HEAD
-sled = ["zktrie-ng/sled"]
-=======
 sp1 = []
 cycle-tracker = []
->>>>>>> d2220caf
+sled = ["zktrie-ng/sled"]