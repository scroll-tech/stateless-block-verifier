use core::error;
use eth_types::{geth_types::TxType, H160, H256, U256};
use mpt_zktrie::{AccountData, ZktrieState};
use revm::inspectors::CustomPrintTracer;
use revm::precompile::B256;
use revm::{
    db::CacheDB,
    inspector_handle_register,
    primitives::{AccountInfo, Env, SpecId},
    DatabaseRef,
};
use std::convert::Infallible;
use std::fmt::Debug;
use std::rc::Rc;
use zktrie::{UpdateDb, ZkMemoryDb, ZkTrie};

use crate::{
    cycle_tracker_end, cycle_tracker_start,
    database::ReadOnlyDB,
    dev_debug, dev_trace,
    error::VerificationError,
    utils::ext::{BlockTraceRevmExt, TxRevmExt},
    HardforkConfig,
};

mod builder;
use crate::utils::ext::BlockRevmDbExt;
pub use builder::EvmExecutorBuilder;

/// Execute hooks
pub mod hooks;

/// EVM executor that handles the block.
pub struct EvmExecutor {
    hardfork_config: HardforkConfig,
    db: CacheDB<ReadOnlyDB>,
    zktrie_db: Rc<ZkMemoryDb>,
    zktrie: ZkTrie<UpdateDb>,
    spec_id: SpecId,
    hooks: hooks::ExecuteHooks,
}

impl EvmExecutor {
    /// Get reference to the DB
    pub fn db(&self) -> &CacheDB<ReadOnlyDB> {
        &self.db
    }

    /// Update the DB
    pub fn update_db<T: BlockRevmDbExt>(&mut self, l2_trace: &T, zktrie_state: &ZktrieState) {
        self.db.db.update(l2_trace, zktrie_state)
    }

    /// Handle a block.
    pub fn handle_block<T: BlockTraceRevmExt>(
        &mut self,
        l2_trace: &T,
    ) -> Result<(), VerificationError> {
        self.hardfork_config
            .migrate(l2_trace.number(), &mut self.db)
            .unwrap();

        dev_debug!("handle block {:?}", l2_trace.number());
        let mut env = Box::<Env>::default();
        env.cfg.chain_id = l2_trace.chain_id();
        cycle_tracker_start!("create BlockEnv");
        env.block = l2_trace.env();
        cycle_tracker_end!("create BlockEnv");

        for (idx, tx) in l2_trace.transactions().enumerate() {
            cycle_tracker_start!("handle tx {}", idx);

            dev_trace!("handle {idx}th tx");

            dev_trace!("{tx:#?}");
            let mut env = env.clone();
            env.tx = tx.tx_env();
            if tx.raw_type() == 0 {
                env.tx.chain_id = Some(l2_trace.chain_id());
            }
            let eth_tx = tx.to_eth_tx(
                l2_trace.block_hash(),
                l2_trace.number(),
                idx,
                l2_trace.base_fee_per_gas(),
            );

            let recovered_address =
                eth_tx
                    .recover_from()
                    .map_err(|error| VerificationError::SignerRecovery {
                        tx_hash: eth_tx.hash,
                        source: error,
                    })?;

            // verify that the transaction is valid
            if recovered_address != eth_tx.from {
                return Err(VerificationError::SenderSignerMismatch {
                    tx_hash: eth_tx.hash,
                    sender: eth_tx.from,
                    signer: recovered_address,
                });
            }

            let tx_type = TxType::get_tx_type(&eth_tx);
            if tx_type.is_l1_msg() {
                env.tx.nonce = None; // clear nonce for l1 msg
                env.cfg.disable_base_fee = true; // disable base fee for l1 msg
            }
            env.tx.scroll.is_l1_msg = tx_type.is_l1_msg();
            let rlp_bytes = eth_tx.rlp().to_vec();
            self.hooks.tx_rlp(self, &rlp_bytes);
            env.tx.scroll.rlp_bytes = Some(revm::primitives::Bytes::from(rlp_bytes));
<<<<<<< HEAD
            trace!("{env:#?}");
=======

            dev_trace!("{env:#?}");
>>>>>>> af6f8baa
            {
                cycle_tracker_start!("build Evm");
                let mut revm = revm::Evm::builder()
                    .with_spec_id(self.spec_id)
                    .with_db(&mut self.db)
                    .with_spec_id(self.spec_id)
                    .with_env(env)
                    // .with_external_context(CustomPrintTracer::default())
                    // .append_handler_register(inspector_handle_register)
                    .build();
                cycle_tracker_end!("build Evm");

                dev_trace!("handler cfg: {:?}", revm.handler.cfg);

                cycle_tracker_start!("transact_commit");
                let result =
                    revm.transact_commit()
                        .map_err(|e| VerificationError::EvmExecution {
                            tx_hash: eth_tx.hash,
                            source: e,
                        })?;
                cycle_tracker_end!("transact_commit");

                dev_trace!("{result:#?}");
            }
            self.hooks.post_tx_execution(self, idx);

            dev_debug!("handle {idx}th tx done");
            cycle_tracker_end!("handle tx {}", idx);
        }
        Ok(())
    }

    /// Commit pending changes in cache db to zktrie
    pub fn commit_changes(&mut self) -> H256 {
        cycle_tracker_start!("commit_changes");
        // let changes = self.db.accounts;
        let sdb = &self.db.db.sdb;

        #[cfg(any(feature = "debug-account", feature = "debug-storage"))]
        std::fs::create_dir_all("/tmp/sbv-debug").expect("failed to create debug dir");

        #[cfg(feature = "debug-account")]
        let mut debug_account = std::collections::BTreeMap::new();

        for (addr, db_acc) in self.db.accounts.iter() {
            let Some(info): Option<AccountInfo> = db_acc.info() else {
                continue;
            };
            let (_, acc) = sdb.get_account(&H160::from(*addr.0));
            if acc.is_empty() && info.is_empty() {
                continue;
            }

            dev_trace!("committing {addr}, {:?} {db_acc:?}", db_acc.account_state);
            cycle_tracker_start!("commit account {}", addr);

            cycle_tracker_start!("get acc_data");
            let mut acc_data = self
                .zktrie
                .get_account(addr.as_slice())
                .map(AccountData::from)
                .unwrap_or_default();
            cycle_tracker_end!("get acc_data");

            acc_data.nonce = info.nonce;
            acc_data.balance = U256(*info.balance.as_limbs());
            if !db_acc.storage.is_empty() {
                #[cfg(feature = "debug-storage")]
                let mut debug_storage = std::collections::BTreeMap::new();

                #[cfg(feature = "debug-storage")]
                #[derive(serde::Serialize)]
                struct StorageOps {
                    kind: &'static str,
                    key: revm::primitives::U256,
                    value: Option<revm::primitives::U256>,
                }

                // get current storage root
                let storage_root_before = acc_data.storage_root;
                // get storage tire
                cycle_tracker_start!("update storage_tire");
                let mut storage_tire = self
                    .zktrie_db
                    .new_trie(storage_root_before.as_fixed_bytes())
                    .expect("unable to get storage trie");
                for (key, value) in db_acc.storage.iter() {
                    if !value.is_zero() {
                        cycle_tracker_start!("Zktrie::update_store");
                        storage_tire
                            .update_store(&key.to_be_bytes::<32>(), &value.to_be_bytes())
                            .expect("failed to update storage");
                        cycle_tracker_end!("Zktrie::update_store");

                        #[cfg(feature = "debug-storage")]
                        debug_storage.insert(
                            *key,
                            StorageOps {
                                kind: "update",
                                key: *key,
                                value: Some(*value),
                            },
                        );
                    } else {
                        cycle_tracker_start!("Zktrie::delete");
                        storage_tire.delete(&key.to_be_bytes::<32>());
                        cycle_tracker_end!("Zktrie::delete");

                        #[cfg(feature = "debug-storage")]
                        debug_storage.insert(
                            *key,
                            StorageOps {
                                kind: "delete",
                                key: *key,
                                value: None,
                            },
                        );
                    }
                }
                cycle_tracker_end!("update storage_tire");
                acc_data.storage_root = H256::from(storage_tire.root());

                #[cfg(feature = "debug-storage")]
                {
                    let output = std::fs::File::create(format!(
                        "/tmp/sbv-debug/storage_{:?}_{:?}.csv",
                        addr, acc_data.storage_root
                    ))
                    .expect("failed to create debug file");
                    let mut wtr = csv::Writer::from_writer(output);
                    for ops in debug_storage.into_values() {
                        wtr.serialize(ops).expect("failed to write record");
                    }
                }
            }
            // When the acc from StateDB is empty and info is not, also the code hash changes,
            // we need to update the code hash and code size
            if (acc.is_empty() && !info.is_empty()) || acc.keccak_code_hash.0 != info.code_hash.0 {
                assert_ne!(
                    info.poseidon_code_hash,
                    B256::ZERO,
                    "revm didn't update poseidon_code_hash, acc from StateDB: {acc:?}, revm: {info:?}",
                );
                acc_data.poseidon_code_hash = H256::from(info.poseidon_code_hash.0);
                acc_data.keccak_code_hash = H256::from(info.code_hash.0);
                acc_data.code_size = self
                    .db
                    .contracts
                    .get(&db_acc.info.code_hash)
                    .map(|c| c.len())
                    .unwrap_or_default() as u64;
            }

            #[cfg(feature = "debug-account")]
            debug_account.insert(*addr, acc_data);

            cycle_tracker_start!("Zktrie::update_account");
            self.zktrie
                .update_account(addr.as_slice(), &acc_data.into())
                .expect("failed to update account");
            cycle_tracker_end!("Zktrie::update_account");

            cycle_tracker_end!("commit account {}", addr);
        }

        #[cfg(feature = "debug-account")]
        {
            let output = std::fs::File::create(format!(
                "/tmp/sbv-debug/account_0x{}.csv",
                hex::encode(self.zktrie.root())
            ))
            .expect("failed to create debug file");
            let mut wtr = csv::Writer::from_writer(output);

            #[derive(serde::Serialize)]
            pub struct AccountData {
                addr: revm::primitives::Address,
                nonce: u64,
                balance: U256,
                keccak_code_hash: H256,
                poseidon_code_hash: H256,
                code_size: u64,
                storage_root: H256,
            }

            for (addr, acc) in debug_account.into_iter() {
                wtr.serialize(AccountData {
                    addr,
                    nonce: acc.nonce,
                    balance: acc.balance,
                    keccak_code_hash: acc.keccak_code_hash,
                    poseidon_code_hash: acc.poseidon_code_hash,
                    code_size: acc.code_size,
                    storage_root: acc.storage_root,
                })
                .expect("failed to write record");
            }
        }
        cycle_tracker_end!("commit_changes");
        H256::from(self.zktrie.root())
    }
}

impl Debug for EvmExecutor {
    fn fmt(&self, f: &mut std::fmt::Formatter<'_>) -> std::fmt::Result {
        f.debug_struct("EvmExecutor")
            .field("db", &self.db)
            .field("zktrie", &self.zktrie.root())
            .finish()
    }
}<|MERGE_RESOLUTION|>--- conflicted
+++ resolved
@@ -111,12 +111,8 @@
             let rlp_bytes = eth_tx.rlp().to_vec();
             self.hooks.tx_rlp(self, &rlp_bytes);
             env.tx.scroll.rlp_bytes = Some(revm::primitives::Bytes::from(rlp_bytes));
-<<<<<<< HEAD
-            trace!("{env:#?}");
-=======
 
             dev_trace!("{env:#?}");
->>>>>>> af6f8baa
             {
                 cycle_tracker_start!("build Evm");
                 let mut revm = revm::Evm::builder()
