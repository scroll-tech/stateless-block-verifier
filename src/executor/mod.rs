use crate::{
    database::ReadOnlyDB,
    error::VerificationError,
    error::ZkTrieError,
    utils::ext::{BlockTraceRevmExt, TxRevmExt},
    HardforkConfig,
};
use eth_types::{geth_types::TxType, H256, U256};
use mpt_zktrie::{AccountData, ZktrieState};
use revm::db::AccountState;
use revm::precompile::B256;
use revm::primitives::{KECCAK_EMPTY, POSEIDON_EMPTY};
use revm::{
    db::CacheDB,
    primitives::{AccountInfo, Env, SpecId},
};
use std::fmt::Debug;

mod builder;
use crate::utils::ext::BlockTraceExt;
pub use builder::EvmExecutorBuilder;

/// Execute hooks
pub mod hooks;

/// EVM executor that handles the block.
pub struct EvmExecutor {
    hardfork_config: HardforkConfig,
    db: CacheDB<ReadOnlyDB>,
    spec_id: SpecId,
    hooks: hooks::ExecuteHooks,
}

impl EvmExecutor {
    /// Get reference to the DB
    pub fn db(&self) -> &CacheDB<ReadOnlyDB> {
        &self.db
    }

    /// Update the DB
    pub fn update_db<T: BlockTraceExt>(&mut self, l2_trace: &T) -> Result<(), ZkTrieError> {
        self.db.db.invalidate_storage_root_caches(
            self.db
                .accounts
                .iter()
                .map(|(addr, acc)| (*addr, acc.account_state.clone())),
        );

        self.db.db.update(l2_trace)
    }

    /// Handle a block.
    pub fn handle_block<T: BlockTraceRevmExt>(
        &mut self,
        l2_trace: &T,
    ) -> Result<(), VerificationError> {
        measure_duration_histogram!(
            handle_block_duration_microseconds,
            self.handle_block_inner(l2_trace)
        )?;

        #[cfg(feature = "metrics")]
        crate::metrics::REGISTRY.block_counter.inc();

        Ok(())
    }

    #[inline(always)]
    fn handle_block_inner<T: BlockTraceRevmExt>(
        &mut self,
        l2_trace: &T,
    ) -> Result<(), VerificationError> {
        self.hardfork_config
            .migrate(l2_trace.number(), &mut self.db)
            .unwrap();

        dev_debug!("handle block {:?}", l2_trace.number());
        let mut env = Box::<Env>::default();
        env.cfg.chain_id = l2_trace.chain_id();
        env.block = cycle_track!(l2_trace.env(), "create BlockEnv");

        for (idx, tx) in l2_trace.transactions().enumerate() {
            cycle_tracker_start!("handle tx {}", idx);

            dev_trace!("handle {idx}th tx");

            dev_trace!("{tx:#?}");
            let mut env = env.clone();
            env.tx = tx.tx_env();
            if tx.raw_type() == 0 {
                env.tx.chain_id = Some(l2_trace.chain_id());
            }
            let eth_tx = tx.to_eth_tx(
                l2_trace.block_hash(),
                l2_trace.number(),
                idx,
                l2_trace.base_fee_per_gas(),
            );

            let tx_type = TxType::get_tx_type(&eth_tx);

            if !tx_type.is_l1_msg() {
                let recovered_address = cycle_track!(
                    eth_tx
                        .recover_from()
                        .map_err(|source| VerificationError::SignerRecovery {
                            tx_hash: eth_tx.hash,
                            source,
                        })?,
                    "recover address"
                );

                // verify that the transaction is valid
                if recovered_address != eth_tx.from {
                    return Err(VerificationError::SenderSignerMismatch {
                        tx_hash: eth_tx.hash,
                        sender: eth_tx.from,
                        signer: recovered_address,
                    });
                }
            }
            if tx_type.is_l1_msg() {
                env.tx.nonce = None; // clear nonce for l1 msg
                env.cfg.disable_base_fee = true; // disable base fee for l1 msg
            }
            env.tx.scroll.is_l1_msg = tx_type.is_l1_msg();
            let rlp_bytes = eth_tx.rlp().to_vec();
            self.hooks.tx_rlp(self, &rlp_bytes);
            env.tx.scroll.rlp_bytes = Some(revm::primitives::Bytes::from(rlp_bytes));

            dev_trace!("{env:#?}");
            {
                let mut revm = cycle_track!(
                    revm::Evm::builder()
                        .with_spec_id(self.spec_id)
                        .with_db(&mut self.db)
                        .with_env(env)
                        // .with_external_context(CustomPrintTracer::default())
                        // .append_handler_register(inspector_handle_register)
                        .build(),
                    "build Evm"
                );

                dev_trace!("handler cfg: {:?}", revm.handler.cfg);

                let _result =
                    cycle_track!(revm.transact_commit(), "transact_commit").map_err(|e| {
                        VerificationError::EvmExecution {
                            tx_hash: eth_tx.hash,
                            source: e,
                        }
                    })?;

                dev_trace!("{_result:#?}");
            }
            self.hooks.post_tx_execution(self, idx);

            dev_debug!("handle {idx}th tx done");
            cycle_tracker_end!("handle tx {}", idx);
        }
        Ok(())
    }

    /// Commit pending changes in cache db to zktrie
    pub fn commit_changes(&mut self, zktrie_state: &mut ZktrieState) -> H256 {
        measure_duration_histogram!(
            commit_changes_duration_microseconds,
            cycle_track!(self.commit_changes_inner(zktrie_state), "commit_changes")
        )
    }

    fn commit_changes_inner(&mut self, zktrie_state: &mut ZktrieState) -> H256 {
        let mut zktrie = zktrie_state
            .zk_db
            .new_trie(&zktrie_state.trie_root)
            .expect("infallible");

        #[cfg(any(feature = "debug-account", feature = "debug-storage"))]
        let mut debug_recorder = crate::utils::debug::DebugRecorder::new();

        for (addr, db_acc) in self.db.accounts.iter() {
            // If EVM didn't touch the account, we don't need to update it
            if db_acc.account_state == AccountState::None {
                continue;
            }
            let Some(info): Option<AccountInfo> = db_acc.info() else {
                continue;
            };
            if info.is_empty() {
                continue;
            }

            dev_trace!("committing {addr}, {:?} {db_acc:?}", db_acc.account_state);
            cycle_tracker_start!("commit account {}", addr);

            let mut acc_data = AccountData {
                nonce: info.nonce,
                balance: U256(*info.balance.as_limbs()),
                storage_root: self.db.db.prev_storage_root(addr).0.into(),
                ..Default::default()
            };

            if !db_acc.storage.is_empty() {
                // get current storage root
                let storage_root_before = acc_data.storage_root;
                // get storage tire
                cycle_tracker_start!("update storage_tire");
<<<<<<< HEAD
                let mut storage_trie = self
                    .zktrie_db
=======
                let mut storage_tire = zktrie_state
                    .zk_db
>>>>>>> e8cd701c
                    .new_trie(storage_root_before.as_fixed_bytes())
                    .expect("unable to get storage trie");
                for (key, value) in db_acc.storage.iter() {
                    if !value.is_zero() {
<<<<<<< HEAD
                        cycle_tracker_start!("Zktrie::update_store");
                        storage_trie
                            .update_store(&key.to_be_bytes::<32>(), &value.to_be_bytes())
                            .expect("failed to update storage");
                        cycle_tracker_end!("Zktrie::update_store");

                        #[cfg(feature = "debug-storage")]
                        debug_storage.insert(
                            *key,
                            StorageOps {
                                kind: "update",
                                key: *key,
                                value: Some(*value),
                            },
                        );
                    } else {
                        cycle_tracker_start!("Zktrie::delete");
                        storage_trie.delete(&key.to_be_bytes::<32>());
                        cycle_tracker_end!("Zktrie::delete");

                        #[cfg(feature = "debug-storage")]
                        debug_storage.insert(
                            *key,
                            StorageOps {
                                kind: "delete",
                                key: *key,
                                value: None,
                            },
=======
                        cycle_track!(
                            storage_tire
                                .update_store(&key.to_be_bytes::<32>(), &value.to_be_bytes())
                                .expect("failed to update storage"),
                            "Zktrie::update_store"
                        );
                    } else {
                        cycle_track!(
                            storage_tire.delete(&key.to_be_bytes::<32>()),
                            "Zktrie::delete"
>>>>>>> e8cd701c
                        );
                    }

                    #[cfg(feature = "debug-storage")]
                    debug_recorder.record_storage(*addr, *key, *value);
                }

                if storage_trie.is_trie_dirty() {
                    storage_trie.prepare_root();
                }

                cycle_tracker_end!("update storage_tire");
                acc_data.storage_root = H256::from(storage_trie.root());

                #[cfg(feature = "debug-storage")]
                debug_recorder.record_storage_root(*addr, acc_data.storage_root);

                self.db
                    .db
                    .set_prev_storage_root(*addr, acc_data.storage_root.0.into());
            }
            if !info.is_empty() {
                // if account not exist, all fields will be zero.
                // but if account exist, code_hash will be empty hash if code is empty
                if info.is_empty_code_hash() {
                    acc_data.poseidon_code_hash = H256::from(POSEIDON_EMPTY.0);
                    acc_data.keccak_code_hash = H256::from(KECCAK_EMPTY.0);
                } else {
                    assert_ne!(
                        info.poseidon_code_hash,
                        B256::ZERO,
                        "revm didn't update poseidon_code_hash, revm: {info:?}",
                    );
                    acc_data.poseidon_code_hash = H256::from(info.poseidon_code_hash.0);
                    acc_data.keccak_code_hash = H256::from(info.code_hash.0);
                    acc_data.code_size = info.code_size as u64;
                }
            }

            #[cfg(feature = "debug-account")]
            debug_recorder.record_account(*addr, acc_data);

            cycle_track!(
                zktrie
                    .update_account(addr.as_slice(), &acc_data.into())
                    .expect("failed to update account"),
                "Zktrie::update_account"
            );

            cycle_tracker_end!("commit account {}", addr);
        }

<<<<<<< HEAD
        #[cfg(feature = "debug-account")]
        {
            if self.zktrie.is_trie_dirty() {
                self.zktrie.prepare_root();
            }
            let output = std::fs::File::create(format!(
                "/tmp/sbv-debug/account_0x{}.csv",
                hex::encode(self.zktrie.root())
            ))
            .expect("failed to create debug file");
            let mut wtr = csv::Writer::from_writer(output);

            #[derive(serde::Serialize)]
            pub struct AccountData {
                addr: revm::primitives::Address,
                nonce: u64,
                balance: U256,
                keccak_code_hash: H256,
                poseidon_code_hash: H256,
                code_size: u64,
                storage_root: H256,
            }

            for (addr, acc) in debug_account.into_iter() {
                wtr.serialize(AccountData {
                    addr,
                    nonce: acc.nonce,
                    balance: acc.balance,
                    keccak_code_hash: acc.keccak_code_hash,
                    poseidon_code_hash: acc.poseidon_code_hash,
                    code_size: acc.code_size,
                    storage_root: acc.storage_root,
                })
                .expect("failed to write record");
            }
        }
        cycle_tracker_end!("commit_changes");

        if self.zktrie.is_trie_dirty() {
            self.zktrie.prepare_root();
        }
        H256::from(self.zktrie.root())
=======
        let root_after = zktrie.root();

        zktrie_state.switch_to(root_after);

        H256::from(root_after)
>>>>>>> e8cd701c
    }
}

impl Debug for EvmExecutor {
    fn fmt(&self, f: &mut std::fmt::Formatter<'_>) -> std::fmt::Result {
        f.debug_struct("EvmExecutor")
            .field("db", &self.db)
            .field("spec_id", &self.spec_id)
            .finish()
    }
}<|MERGE_RESOLUTION|>--- conflicted
+++ resolved
@@ -205,58 +205,22 @@
                 let storage_root_before = acc_data.storage_root;
                 // get storage tire
                 cycle_tracker_start!("update storage_tire");
-<<<<<<< HEAD
-                let mut storage_trie = self
-                    .zktrie_db
-=======
-                let mut storage_tire = zktrie_state
+                let mut storage_trie = zktrie_state
                     .zk_db
->>>>>>> e8cd701c
                     .new_trie(storage_root_before.as_fixed_bytes())
                     .expect("unable to get storage trie");
                 for (key, value) in db_acc.storage.iter() {
                     if !value.is_zero() {
-<<<<<<< HEAD
-                        cycle_tracker_start!("Zktrie::update_store");
-                        storage_trie
-                            .update_store(&key.to_be_bytes::<32>(), &value.to_be_bytes())
-                            .expect("failed to update storage");
-                        cycle_tracker_end!("Zktrie::update_store");
-
-                        #[cfg(feature = "debug-storage")]
-                        debug_storage.insert(
-                            *key,
-                            StorageOps {
-                                kind: "update",
-                                key: *key,
-                                value: Some(*value),
-                            },
-                        );
-                    } else {
-                        cycle_tracker_start!("Zktrie::delete");
-                        storage_trie.delete(&key.to_be_bytes::<32>());
-                        cycle_tracker_end!("Zktrie::delete");
-
-                        #[cfg(feature = "debug-storage")]
-                        debug_storage.insert(
-                            *key,
-                            StorageOps {
-                                kind: "delete",
-                                key: *key,
-                                value: None,
-                            },
-=======
                         cycle_track!(
-                            storage_tire
+                            storage_trie
                                 .update_store(&key.to_be_bytes::<32>(), &value.to_be_bytes())
                                 .expect("failed to update storage"),
                             "Zktrie::update_store"
                         );
                     } else {
                         cycle_track!(
-                            storage_tire.delete(&key.to_be_bytes::<32>()),
+                            storage_trie.delete(&key.to_be_bytes::<32>()),
                             "Zktrie::delete"
->>>>>>> e8cd701c
                         );
                     }
 
@@ -309,56 +273,15 @@
             cycle_tracker_end!("commit account {}", addr);
         }
 
-<<<<<<< HEAD
-        #[cfg(feature = "debug-account")]
-        {
-            if self.zktrie.is_trie_dirty() {
-                self.zktrie.prepare_root();
-            }
-            let output = std::fs::File::create(format!(
-                "/tmp/sbv-debug/account_0x{}.csv",
-                hex::encode(self.zktrie.root())
-            ))
-            .expect("failed to create debug file");
-            let mut wtr = csv::Writer::from_writer(output);
-
-            #[derive(serde::Serialize)]
-            pub struct AccountData {
-                addr: revm::primitives::Address,
-                nonce: u64,
-                balance: U256,
-                keccak_code_hash: H256,
-                poseidon_code_hash: H256,
-                code_size: u64,
-                storage_root: H256,
-            }
-
-            for (addr, acc) in debug_account.into_iter() {
-                wtr.serialize(AccountData {
-                    addr,
-                    nonce: acc.nonce,
-                    balance: acc.balance,
-                    keccak_code_hash: acc.keccak_code_hash,
-                    poseidon_code_hash: acc.poseidon_code_hash,
-                    code_size: acc.code_size,
-                    storage_root: acc.storage_root,
-                })
-                .expect("failed to write record");
-            }
+        if zktrie.is_trie_dirty() {
+            zktrie.prepare_root();
         }
-        cycle_tracker_end!("commit_changes");
-
-        if self.zktrie.is_trie_dirty() {
-            self.zktrie.prepare_root();
-        }
-        H256::from(self.zktrie.root())
-=======
+
         let root_after = zktrie.root();
 
         zktrie_state.switch_to(root_after);
 
         H256::from(root_after)
->>>>>>> e8cd701c
     }
 }
 
