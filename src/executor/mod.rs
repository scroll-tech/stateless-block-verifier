--- conflicted
+++ resolved
@@ -92,16 +92,11 @@
                 env.cfg.disable_base_fee = true; // disable base fee for l1 msg
             }
             env.tx.scroll.is_l1_msg = tx_type.is_l1_msg();
-<<<<<<< HEAD
             let rlp_bytes = eth_tx.rlp().to_vec();
             self.hooks.tx_rlp(self, &rlp_bytes);
             env.tx.scroll.rlp_bytes = Some(revm::primitives::Bytes::from(rlp_bytes));
-            trace!("{env:#?}");
-=======
-            env.tx.scroll.rlp_bytes = Some(revm::primitives::Bytes::from(eth_tx.rlp().to_vec()));
 
             dev_trace!("{env:#?}");
->>>>>>> 6a9a8cf6
             {
                 cycle_tracker_start!("build Evm");
                 let mut revm = revm::Evm::builder()
