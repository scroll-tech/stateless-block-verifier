use crate::{cycle_tracker_end, cycle_tracker_start, utils::ext::BlockRevmDbExt};
use eth_types::{
    state_db::{CodeDB, StateDB},
    ToWord, H160, H256,
};
use revm::{
    db::DatabaseRef,
    primitives::{AccountInfo, Address, Bytecode, B256, U256},
};
use std::{convert::Infallible, fmt::Debug};

/// EVM database that stores account and storage information.
#[derive(Debug)]
pub struct ReadOnlyDB {
    code_db: CodeDB,
    pub(crate) sdb: StateDB,
}

impl ReadOnlyDB {
    /// Initialize an EVM database from a block trace.
    pub fn new<T: BlockRevmDbExt>(l2_trace: &T) -> Self {
        cycle_tracker_start!("build ReadOnlyDB");
        let mut sdb = StateDB::new();
        cycle_tracker_start!("insert StateDB account");
        for (addr, account) in l2_trace.accounts() {
            trace!("insert account {:?} {:?}", addr, account);
            sdb.set_account(&addr, account);
        }
        cycle_tracker_end!("insert StateDB account");

        cycle_tracker_start!("insert StateDB storage");
        for ((addr, key), val) in l2_trace.storages() {
            trace!("insert storage {:?} {:?} {:?}", addr, key, val);
            let key = key.to_word();
            *sdb.get_storage_mut(&addr, &key).1 = val;
        }
        cycle_tracker_end!("insert StateDB storage");

        let mut code_db = CodeDB::new();
        cycle_tracker_start!("insert CodeDB");
        for (_, code) in l2_trace.codes() {
            let hash = revm::primitives::keccak256(code.as_slice());
            code_db.insert_with_hash(H256(hash.0), code);
        }
        cycle_tracker_end!("insert CodeDB");
        cycle_tracker_end!("build ReadOnlyDB");

        ReadOnlyDB { code_db, sdb }
    }
}

impl DatabaseRef for ReadOnlyDB {
    type Error = Infallible;

    /// Get basic account information.
    fn basic_ref(&self, address: Address) -> Result<Option<AccountInfo>, Self::Error> {
        let (exist, acc) = self.sdb.get_account(&H160::from(**address));
        trace!("loaded account: {address:?}, exist: {exist}, acc: {acc:?}");
        if exist {
            let acc = AccountInfo {
                balance: U256::from_limbs(acc.balance.0),
                nonce: acc.nonce.as_u64(),
                code_size: acc.code_size.as_usize(),
<<<<<<< HEAD
                code_hash: B256::from(acc.keccak_code_hash.to_fixed_bytes()),
                poseidon_code_hash: B256::from(acc.code_hash.to_fixed_bytes()),
                // if None, means CodeDB did not include the code, could cause by: EXTCODESIZE
=======
                // revm code hash is keccak256 of bytecode
                code_hash: B256::from(acc.keccak_code_hash.to_fixed_bytes()),
                // we also need poseidon code hash which is [eth_types::Account::code_hash]
                poseidon_code_hash: B256::from(acc.code_hash.to_fixed_bytes()),
                // if None, means CodeDB did not include the code, could cause by: EXTCODESIZE, EXTCODEHASH
>>>>>>> 159d5176
                code: self
                    .code_db
                    .0
                    .get(&acc.keccak_code_hash)
                    .map(|vec| Bytecode::new_raw(revm::primitives::Bytes::from(vec.clone()))),
            };
            Ok(Some(acc))
        } else {
            Ok(None)
        }
    }

    /// Get account code by its hash.
    fn code_by_hash_ref(&self, _: B256) -> Result<Bytecode, Self::Error> {
        panic!("Should not be called. Code is either loaded or not needed (like EXTCODESIZE)");
    }

    /// Get storage value of address at index.
    fn storage_ref(&self, address: Address, index: U256) -> Result<U256, Self::Error> {
        let (_, val) = self
            .sdb
            .get_storage(&H160::from(**address), &eth_types::U256(*index.as_limbs()));
        Ok(U256::from_limbs(val.0))
    }

    /// Get block hash by block number.
    fn block_hash_ref(&self, _: u64) -> Result<B256, Self::Error> {
        unimplemented!("BLOCKHASH is disabled")
    }
}

impl revm::Database for ReadOnlyDB {
    type Error = Infallible;

    fn basic(&mut self, address: Address) -> Result<Option<AccountInfo>, Self::Error> {
        DatabaseRef::basic_ref(self, address)
    }

    fn code_by_hash(&mut self, _code_hash: B256) -> Result<Bytecode, Self::Error> {
        panic!("Should not be called. Code is already loaded");
    }

    fn storage(&mut self, address: Address, index: U256) -> Result<U256, Self::Error> {
        DatabaseRef::storage_ref(self, address, index)
    }

    fn block_hash(&mut self, _: u64) -> Result<B256, Self::Error> {
        unimplemented!("BLOCKHASH is disabled")
    }
}<|MERGE_RESOLUTION|>--- conflicted
+++ resolved
@@ -61,17 +61,11 @@
                 balance: U256::from_limbs(acc.balance.0),
                 nonce: acc.nonce.as_u64(),
                 code_size: acc.code_size.as_usize(),
-<<<<<<< HEAD
-                code_hash: B256::from(acc.keccak_code_hash.to_fixed_bytes()),
-                poseidon_code_hash: B256::from(acc.code_hash.to_fixed_bytes()),
-                // if None, means CodeDB did not include the code, could cause by: EXTCODESIZE
-=======
                 // revm code hash is keccak256 of bytecode
                 code_hash: B256::from(acc.keccak_code_hash.to_fixed_bytes()),
                 // we also need poseidon code hash which is [eth_types::Account::code_hash]
                 poseidon_code_hash: B256::from(acc.code_hash.to_fixed_bytes()),
                 // if None, means CodeDB did not include the code, could cause by: EXTCODESIZE, EXTCODEHASH
->>>>>>> 159d5176
                 code: self
                     .code_db
                     .0
