--- conflicted
+++ resolved
@@ -1,11 +1,6 @@
 use crate::utils::ext::BlockRevmDbExt;
 use eth_types::{
-<<<<<<< HEAD
-    l2_types::BlockTraceV2,
-    state_db::{self, CodeDB, StateDB},
-=======
     state_db::{CodeDB, StateDB},
->>>>>>> b1064281
     ToWord, H160,
 };
 use revm::{
@@ -23,11 +18,7 @@
 
 impl ReadOnlyDB {
     /// Initialize an EVM database from a block trace.
-<<<<<<< HEAD
-    pub fn new(l2_trace: &BlockTraceV2) -> Self {
-=======
     pub fn new<T: BlockRevmDbExt>(l2_trace: &T) -> Self {
->>>>>>> b1064281
         let mut sdb = StateDB::new();
         for (addr, account) in l2_trace.accounts() {
             trace!("insert account {:?} {:?}", addr, account);
@@ -41,19 +32,11 @@
         }
 
         let mut code_db = CodeDB::new();
-<<<<<<< HEAD
-        for code_trace in l2_trace.codes.iter() {
-            // FIXME: use this later
-            // let hash = code_db.insert(code_trace.code.to_vec());
-            // assert_eq!(hash, code_trace.hash);
-            code_db.insert_with_hash(code_trace.hash, code_trace.code.to_vec());
-=======
         for (hash, code) in l2_trace.codes() {
             // FIXME: use this later
             // let hash = code_db.insert(code_trace.code.to_vec());
             // assert_eq!(hash, code_trace.hash);
             code_db.insert_with_hash(hash, code);
->>>>>>> b1064281
         }
 
         ReadOnlyDB { code_db, sdb }
