--- conflicted
+++ resolved
@@ -62,19 +62,11 @@
                 code_size: acc.code_size.as_usize(),
                 code_hash: B256::from(acc.code_hash.to_fixed_bytes()),
                 keccak_code_hash: B256::from(acc.keccak_code_hash.to_fixed_bytes()),
-<<<<<<< HEAD
-                code_size: acc.code_size.as_usize(),
-                // if None, code_by_hash will be used to fetch it if code needs to be loaded from
-                // inside revm.
-                code: None,
-=======
-                // if None, means CodeDB did not include the code, could cause by: EXTCODESIZE
                 code: self
                     .code_db
                     .0
                     .get(&acc.code_hash)
                     .map(|vec| Bytecode::new_raw(revm::primitives::Bytes::from(vec.clone()))),
->>>>>>> 879362f0
             };
             Ok(Some(acc))
         } else {
