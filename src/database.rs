--- conflicted
+++ resolved
@@ -21,10 +21,7 @@
     /// In-memory map of code hash to bytecode.
     code_db: HashMap<B256, Bytecode>,
     /// The initial storage roots of accounts, used for after commit.
-<<<<<<< HEAD
-=======
     /// Need to be updated after zkTrie commit.
->>>>>>> 6b86fa9e
     prev_storage_roots: RefCell<HashMap<Address, B256>>,
     /// Storage trie cache, avoid re-creating trie for the same account.
     /// Need to invalidate before `update`, otherwise the trie root may be outdated.
@@ -85,11 +82,6 @@
         })
     }
 
-<<<<<<< HEAD
-    /// Get the current zkTrie root.
-    #[inline]
-    pub fn prev_storage_root(&self, address: &Address) -> B256 {
-=======
     /// Set the previous storage root of an account.
     ///
     /// Should be updated after commit.
@@ -107,7 +99,6 @@
     /// Get the previous storage root of an account.
     #[inline]
     pub(crate) fn prev_storage_root(&self, address: &Address) -> B256 {
->>>>>>> 6b86fa9e
         self.prev_storage_roots
             .borrow()
             .get(address)
@@ -142,11 +133,7 @@
     }
 
     /// Invalidate internal cache for any account touched by EVM.
-<<<<<<< HEAD
-    pub fn invalidate_storage_root_caches(
-=======
     pub(crate) fn invalidate_storage_root_caches(
->>>>>>> 6b86fa9e
         &mut self,
         account_states: impl Iterator<Item = (Address, AccountState)>,
     ) {
