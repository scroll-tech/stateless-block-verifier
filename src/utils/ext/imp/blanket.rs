use crate::utils::ext::*;
use eth_types::{Address, Transaction, H256};
use revm::primitives::{AccessListItem, TransactTo, B256, U256};

impl<T: BlockTraceExt> BlockTraceExt for &T {
    #[inline(always)]
    fn root_before(&self) -> H256 {
        (*self).root_before()
    }
    #[inline(always)]
    fn root_after(&self) -> H256 {
        (*self).root_after()
    }
    #[inline(always)]
    fn withdraw_root(&self) -> H256 {
        (*self).withdraw_root()
    }
    #[inline(always)]
    fn account_proofs(&self) -> impl Iterator<Item = (&Address, impl IntoIterator<Item = &[u8]>)> {
        (*self).account_proofs()
    }
    #[inline(always)]
    fn storage_proofs(
        &self,
    ) -> impl Iterator<Item = (&Address, &H256, impl IntoIterator<Item = &[u8]>)> {
        (*self).storage_proofs()
    }
    #[inline(always)]
    fn additional_proofs(&self) -> impl Iterator<Item = &[u8]> {
        (*self).additional_proofs()
    }
    #[inline(always)]
    fn flatten_proofs(&self) -> Option<impl Iterator<Item = (&H256, &[u8])>> {
        (*self).flatten_proofs()
    }
    #[inline(always)]
    fn address_hashes(&self) -> impl Iterator<Item = (&Address, &H256)> {
        (*self).address_hashes()
    }
    #[inline(always)]
    fn store_key_hashes(&self) -> impl Iterator<Item = (&H256, &H256)> {
        (*self).store_key_hashes()
    }
    #[inline(always)]
<<<<<<< HEAD
    fn codes(&self) -> impl Iterator<Item = &[u8]> + ExactSizeIterator {
=======
    fn codes(&self) -> impl ExactSizeIterator<Item = &[u8]> {
>>>>>>> 6b86fa9e
        (*self).codes()
    }
    #[inline(always)]
    fn start_l1_queue_index(&self) -> u64 {
        (*self).start_l1_queue_index()
    }
}

impl<T: BlockTraceRevmExt> BlockTraceRevmExt for &T {
    type Tx = T::Tx;

    #[inline(always)]
    fn number(&self) -> u64 {
        (*self).number()
    }

    #[inline(always)]
    fn block_hash(&self) -> B256 {
        (*self).block_hash()
    }

    #[inline(always)]
    fn chain_id(&self) -> u64 {
        (*self).chain_id()
    }

    #[inline(always)]
    fn coinbase(&self) -> revm::precompile::Address {
        (*self).coinbase()
    }

    #[inline(always)]
    fn timestamp(&self) -> U256 {
        (*self).timestamp()
    }

    #[inline(always)]
    fn gas_limit(&self) -> U256 {
        (*self).gas_limit()
    }

    #[inline(always)]
    fn base_fee_per_gas(&self) -> Option<U256> {
        (*self).base_fee_per_gas()
    }

    #[inline(always)]
    fn difficulty(&self) -> U256 {
        (*self).difficulty()
    }

    #[inline(always)]
    fn prevrandao(&self) -> Option<B256> {
        (*self).prevrandao()
    }

    #[inline(always)]
    fn transactions(&self) -> impl Iterator<Item = &Self::Tx> {
        (*self).transactions()
    }
}

impl<T: BlockZktrieExt> BlockZktrieExt for &T {}

impl<T: TxRevmExt> TxRevmExt for &T {
    #[inline(always)]
    fn raw_type(&self) -> u8 {
        (*self).raw_type()
    }
    #[inline(always)]
    fn tx_hash(&self) -> B256 {
        (*self).tx_hash()
    }

    #[inline(always)]
    fn caller(&self) -> revm::precompile::Address {
        (*self).caller()
    }

    #[inline(always)]
    fn gas_limit(&self) -> u64 {
        (*self).gas_limit()
    }

    #[inline(always)]
    fn gas_price(&self) -> U256 {
        (*self).gas_price()
    }

    #[inline(always)]
    fn transact_to(&self) -> TransactTo {
        (*self).transact_to()
    }

    #[inline(always)]
    fn value(&self) -> U256 {
        (*self).value()
    }

    #[inline(always)]
    fn data(&self) -> revm::precompile::Bytes {
        (*self).data()
    }

    #[inline(always)]
    fn nonce(&self) -> u64 {
        (*self).nonce()
    }

    #[inline(always)]
    fn chain_id(&self) -> u64 {
        (*self).chain_id()
    }

    #[inline(always)]
    fn access_list(&self) -> Vec<AccessListItem> {
        (*self).access_list()
    }

    #[inline(always)]
    fn gas_priority_fee(&self) -> Option<U256> {
        (*self).gas_priority_fee()
    }

    #[inline(always)]
    fn to_eth_tx(
        &self,
        block_hash: B256,
        block_number: u64,
        transaction_index: usize,
        base_fee_per_gas: Option<U256>,
    ) -> Transaction {
        (*self).to_eth_tx(
            block_hash,
            block_number,
            transaction_index,
            base_fee_per_gas,
        )
    }
}

impl<T: BlockChunkExt> BlockChunkExt for &T {}<|MERGE_RESOLUTION|>--- conflicted
+++ resolved
@@ -42,11 +42,7 @@
         (*self).store_key_hashes()
     }
     #[inline(always)]
-<<<<<<< HEAD
-    fn codes(&self) -> impl Iterator<Item = &[u8]> + ExactSizeIterator {
-=======
     fn codes(&self) -> impl ExactSizeIterator<Item = &[u8]> {
->>>>>>> 6b86fa9e
         (*self).codes()
     }
     #[inline(always)]
