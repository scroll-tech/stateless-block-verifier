use eth_types::{Address, Transaction, H256};
use mpt_zktrie::ZktrieState;
use revm::primitives::{AccessListItem, TransactTo, TxEnv, B256, U256};
use std::fmt::Debug;

mod imp;

/// Common extension trait for BlockTrace
pub trait BlockTraceExt {
    /// root before
    fn root_before(&self) -> H256;
    /// root after
    fn root_after(&self) -> H256;
    /// withdraw root
    fn withdraw_root(&self) -> H256;
    /// account proofs
    fn account_proofs(&self) -> impl Iterator<Item = (&Address, impl IntoIterator<Item = &[u8]>)>;
    /// storage proofs
    fn storage_proofs(
        &self,
    ) -> impl Iterator<Item = (&Address, &H256, impl IntoIterator<Item = &[u8]>)>;
    /// additional proofs
    fn additional_proofs(&self) -> impl Iterator<Item = &[u8]>;
    /// flatten proofs
    fn flatten_proofs(&self) -> Option<impl Iterator<Item = (&H256, &[u8])>>;
    /// address hashes
    fn address_hashes(&self) -> impl Iterator<Item = (&Address, &H256)>;
    /// store key hashes
    fn store_key_hashes(&self) -> impl Iterator<Item = (&H256, &H256)>;
    /// codes
<<<<<<< HEAD
    fn codes(&self) -> impl Iterator<Item = &[u8]> + ExactSizeIterator;
=======
    fn codes(&self) -> impl ExactSizeIterator<Item = &[u8]>;
>>>>>>> 6b86fa9e
    /// start l1 queue index
    fn start_l1_queue_index(&self) -> u64;
}

/// Revm extension trait for BlockTrace
pub trait BlockTraceRevmExt {
    /// transaction type
    type Tx: TxRevmExt + Debug;

    /// block number
    fn number(&self) -> u64;
    /// block hash
    fn block_hash(&self) -> B256;
    /// chain id
    fn chain_id(&self) -> u64;
    /// coinbase address
    fn coinbase(&self) -> revm::primitives::Address;
    /// timestamp
    fn timestamp(&self) -> U256;
    /// gas limit
    fn gas_limit(&self) -> U256;
    /// base fee per gas
    fn base_fee_per_gas(&self) -> Option<U256>;
    /// difficulty
    fn difficulty(&self) -> U256;
    /// prevrandao
    fn prevrandao(&self) -> Option<B256>;

    /// transactions
    fn transactions(&self) -> impl Iterator<Item = &Self::Tx>;

    /// creates `revm::primitives::BlockEnv`
    #[inline]
    fn env(&self) -> revm::primitives::BlockEnv {
        revm::primitives::BlockEnv {
            number: U256::from_limbs([self.number(), 0, 0, 0]),
            coinbase: self.coinbase(),
            timestamp: self.timestamp(),
            gas_limit: self.gas_limit(),
            basefee: self.base_fee_per_gas().unwrap_or_default(),
            difficulty: self.difficulty(),
            prevrandao: self.prevrandao(),
            blob_excess_gas_and_price: None,
        }
    }
}

/// ZkTrie extension trait for BlockTrace
pub trait BlockZktrieExt: BlockTraceExt {
    /// Update zktrie state from trace
    fn build_zktrie_state(&self, zktrie_state: &mut ZktrieState) {
        measure_duration_histogram!(
            build_zktrie_state_duration_microseconds,
            if let Some(flatten_proofs) = self.flatten_proofs() {
                dev_debug!("init zktrie state with flatten proofs");
                let zk_db = zktrie_state.expose_db();

                for (k, bytes) in flatten_proofs {
                    zk_db.add_node_bytes(bytes, Some(k.as_bytes())).unwrap();
                }
            } else {
                dev_warn!("no flatten proofs, fallback to update zktrie state from trace");
                zktrie_state.update_from_trace(
                    self.account_proofs(),
                    self.storage_proofs(),
                    self.additional_proofs(),
                );
            }
        );
    }
}

/// Chunk mode extension trait for ZktrieState
pub trait BlockChunkExt: BlockTraceExt + BlockTraceRevmExt {
    /// Number of l1 transactions
    #[inline]
    fn num_l1_txs(&self) -> u64 {
        // 0x7e is l1 tx
        match self
            .transactions()
            .filter(|tx| tx.is_l1_tx())
            // tx.nonce for l1 tx is the l1 queue index, which is a globally index,
            // not per user as suggested by the name...
            .map(|tx| tx.nonce())
            .max()
        {
            None => 0, // not l1 tx in this block
            Some(end_l1_queue_index) => end_l1_queue_index - self.start_l1_queue_index() + 1,
        }
    }
    /// Number of l2 transactions
    #[inline]
    fn num_l2_txs(&self) -> u64 {
        // 0x7e is l1 tx
        self.transactions().filter(|tx| !tx.is_l1_tx()).count() as u64
    }

    /// Hash the header of the block
    #[inline]
    fn hash_da_header(&self, hasher: &mut impl tiny_keccak::Hasher) {
        let num_txs = (self.num_l1_txs() + self.num_l2_txs()) as u16;
        hasher.update(&self.number().to_be_bytes());
        hasher.update(&self.timestamp().to::<u64>().to_be_bytes());
        hasher.update(
            &self
                .base_fee_per_gas()
                .unwrap_or_default()
                .to_be_bytes::<{ U256::BYTES }>(),
        );
        hasher.update(&self.gas_limit().to::<u64>().to_be_bytes());
        hasher.update(&num_txs.to_be_bytes());
    }

    /// Hash the l1 messages of the block
    #[inline]
    fn hash_l1_msg(&self, hasher: &mut impl tiny_keccak::Hasher) {
        for tx_hash in self
            .transactions()
            .filter(|tx| tx.is_l1_tx())
            .map(|tx| tx.tx_hash())
        {
            hasher.update(tx_hash.as_slice())
        }
    }
}

/// Revm extension trait for Transaction
pub trait TxRevmExt {
    /// get the raw tx type
    fn raw_type(&self) -> u8;
    /// check if the tx is l1 tx
    fn is_l1_tx(&self) -> bool {
        self.raw_type() == 0x7e
    }
    /// get the tx hash
    fn tx_hash(&self) -> B256;
    /// get the caller
    fn caller(&self) -> revm::primitives::Address;
    /// get the gas limit
    fn gas_limit(&self) -> u64;
    /// get the gas price
    fn gas_price(&self) -> U256;
    /// get transact_to
    fn transact_to(&self) -> TransactTo;
    /// get the value
    fn value(&self) -> U256;
    /// get the data
    fn data(&self) -> revm::primitives::Bytes;
    /// get the nonce
    fn nonce(&self) -> u64;
    /// get the chain id
    fn chain_id(&self) -> u64;
    /// get the access list
    fn access_list(&self) -> Vec<AccessListItem>;
    /// get the gas priority fee
    fn gas_priority_fee(&self) -> Option<U256>;

    /// creates `revm::primitives::TxEnv`
    fn tx_env(&self) -> TxEnv {
        TxEnv {
            caller: self.caller(),
            gas_limit: self.gas_limit(),
            gas_price: self.gas_price(),
            transact_to: self.transact_to(),
            value: self.value(),
            data: self.data(),
            nonce: Some(self.nonce()),
            chain_id: Some(self.chain_id()),
            access_list: self.access_list(),
            gas_priority_fee: self.gas_priority_fee(),
            ..Default::default()
        }
    }

    /// creates `ethers::Transaction`
    fn to_eth_tx(
        &self,
        block_hash: B256,
        block_number: u64,
        transaction_index: usize,
        base_fee_per_gas: Option<U256>,
    ) -> Transaction;
}

#[cfg(test)]
mod tests {
    use std::array;
    use std::mem::transmute;

    #[test]
    fn test_memory_layout() {
        use eth_types::{ArchivedH160, H160};
        // H160 and ArchivedH160 should have the same memory layout
        assert_eq!(size_of::<H160>(), 20);
        assert_eq!(size_of::<ArchivedH160>(), 20);
        assert_eq!(size_of::<&[u8; 20]>(), size_of::<usize>());
        assert_eq!(size_of::<&H160>(), size_of::<usize>());
        assert_eq!(size_of::<&ArchivedH160>(), size_of::<usize>());

        let h160 = eth_types::H160::from(array::from_fn(|i| i as u8));
        let serialized = rkyv::to_bytes::<_, 20>(&h160).unwrap();
        let archived: &ArchivedH160 = unsafe { rkyv::archived_root::<H160>(&serialized[..]) };
        assert_eq!(archived.0, h160.0);
        let ptr_to_archived: usize = archived as *const _ as usize;
        let ptr_to_archived_inner: usize = (&archived.0) as *const _ as usize;
        assert_eq!(ptr_to_archived, ptr_to_archived_inner);
        let transmuted: &H160 = unsafe { transmute(archived) };
        assert_eq!(transmuted, &h160);
        let transmuted: &H160 = unsafe { transmute(&archived.0) };
        assert_eq!(transmuted, &h160);
    }
}<|MERGE_RESOLUTION|>--- conflicted
+++ resolved
@@ -28,11 +28,7 @@
     /// store key hashes
     fn store_key_hashes(&self) -> impl Iterator<Item = (&H256, &H256)>;
     /// codes
-<<<<<<< HEAD
-    fn codes(&self) -> impl Iterator<Item = &[u8]> + ExactSizeIterator;
-=======
     fn codes(&self) -> impl ExactSizeIterator<Item = &[u8]>;
->>>>>>> 6b86fa9e
     /// start l1 queue index
     fn start_l1_queue_index(&self) -> u64;
 }
