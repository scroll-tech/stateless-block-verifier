use eth_types::l2_types::BlockTrace;
use eth_types::ToWord;
use stateless_block_verifier::{EvmExecutor, HardforkConfig};
<<<<<<< HEAD

pub fn verify(
    l2_trace: BlockTrace,
    fork_config: &HardforkConfig,
    disable_checks: bool,
    log_error: bool,
) -> bool {
=======
use std::sync::atomic::AtomicUsize;
use std::sync::{LazyLock, Mutex};
use std::time::Instant;

pub fn verify(
    l2_trace: BlockTrace,
    fork_config: &HardforkConfig,
    disable_checks: bool,
    log_error: bool,
) -> bool {
    static BLOCK_COUNTER: AtomicUsize = AtomicUsize::new(0);
    static LAST_TIME: LazyLock<Mutex<Instant>> = LazyLock::new(|| Mutex::new(Instant::now()));

>>>>>>> 2c05bd85
    trace!("{:#?}", l2_trace);
    let root_after = l2_trace.storage_trace.root_after.to_word();

    let now = Instant::now();

    #[cfg(feature = "profiling")]
    let guard = pprof::ProfilerGuardBuilder::default()
        .frequency(1000)
        .blocklist(&["libc", "libgcc", "pthread", "vdso"])
        .build()
        .unwrap();

    let mut executor = EvmExecutor::new(&l2_trace, &fork_config, disable_checks);
    let revm_root_after = executor.handle_block(&l2_trace).to_word();

    #[cfg(feature = "profiling")]
    if let Ok(report) = guard.report().build() {
        let dir = std::env::temp_dir()
            .join(env!("CARGO_PKG_NAME"))
            .join("profiling");
        std::fs::create_dir_all(&dir).unwrap();
        let path = dir.join(format!(
            "block-{}.svg",
            l2_trace.header.number.unwrap().as_u64()
        ));
        let file = std::fs::File::create(&path).unwrap();
        report.flamegraph(file).unwrap();
        info!("Profiling report saved to: {:?}", path);
    }

    let elapsed = now.elapsed();

    if root_after != revm_root_after {
        error!("Root after in trace: {:x}", root_after);
        error!("Root after in revm: {:x}", revm_root_after);
        error!("Root mismatch");
        if !log_error {
            std::process::exit(1);
        }
        return false;
    }
    info!("Root matches in: {} ms", elapsed.as_millis());

    let block_counter = BLOCK_COUNTER.fetch_add(1, std::sync::atomic::Ordering::Relaxed);
    if block_counter > 50 {
        let mut last_time = LAST_TIME.lock().unwrap();
        let blocks = BLOCK_COUNTER.swap(0, std::sync::atomic::Ordering::SeqCst);
        let elapsed = last_time.elapsed().as_secs_f64();
        let bps = blocks as f64 / elapsed;
        warn!("Verifying avg speed: {:.2} bps", bps);
        *last_time = Instant::now();
    }

    true
}<|MERGE_RESOLUTION|>--- conflicted
+++ resolved
@@ -1,15 +1,6 @@
 use eth_types::l2_types::BlockTrace;
 use eth_types::ToWord;
 use stateless_block_verifier::{EvmExecutor, HardforkConfig};
-<<<<<<< HEAD
-
-pub fn verify(
-    l2_trace: BlockTrace,
-    fork_config: &HardforkConfig,
-    disable_checks: bool,
-    log_error: bool,
-) -> bool {
-=======
 use std::sync::atomic::AtomicUsize;
 use std::sync::{LazyLock, Mutex};
 use std::time::Instant;
@@ -23,7 +14,6 @@
     static BLOCK_COUNTER: AtomicUsize = AtomicUsize::new(0);
     static LAST_TIME: LazyLock<Mutex<Instant>> = LazyLock::new(|| Mutex::new(Instant::now()));
 
->>>>>>> 2c05bd85
     trace!("{:#?}", l2_trace);
     let root_after = l2_trace.storage_trace.root_after.to_word();
 
