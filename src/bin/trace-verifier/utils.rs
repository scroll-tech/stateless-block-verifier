--- conflicted
+++ resolved
@@ -38,13 +38,6 @@
         .build()
         .unwrap();
 
-<<<<<<< HEAD
-    cycle_tracker_start!("build ZktrieState");
-    let old_root = l2_trace.storage_trace.root_before;
-    let mut zktrie_state = ZktrieState::construct(old_root);
-    l2_trace.build_zktrie_state(&mut zktrie_state);
-    cycle_tracker_end!("build ZktrieState");
-=======
     let mut zktrie_state = cycle_track!(
         {
             let old_root = l2_trace.storage_trace.root_before;
@@ -54,7 +47,6 @@
         },
         "build ZktrieState"
     );
->>>>>>> 6b86fa9e
 
     let mut executor = EvmExecutorBuilder::new(&zktrie_state)
         .hardfork_config(*fork_config)
