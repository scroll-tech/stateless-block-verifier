use clap::Args;
use eth_types::l2_types::BlockTrace;
<<<<<<< HEAD
use futures::TryFutureExt;
use stateless_block_verifier::{ChunkInfo, HardforkConfig};
use std::cell::RefCell;
=======
use stateless_block_verifier::{dev_info, HardforkConfig};
>>>>>>> 6a9a8cf6
use std::path::PathBuf;
use std::rc::Rc;
use tiny_keccak::{Hasher, Keccak};

use crate::utils;

#[derive(Args)]
pub struct RunFileCommand {
    /// Path to the trace file
    #[arg(default_value = "trace.json")]
    path: Vec<PathBuf>,
    /// Chunk mode
    #[arg(short, long)]
    chunk_mode: bool,
}

impl RunFileCommand {
    pub async fn run(
        self,
        fork_config: impl Fn(u64) -> HardforkConfig,
        disable_checks: bool,
    ) -> anyhow::Result<()> {
<<<<<<< HEAD
        let traces = futures::future::join_all(self.path.into_iter().map(|path| {
            tokio::fs::read_to_string(path)
                .map_err(anyhow::Error::from)
                .and_then(|trace| {
                    #[derive(serde::Deserialize, Default, Debug, Clone)]
                    pub struct BlockTraceJsonRpcResult {
                        pub result: BlockTrace,
                    }
                    let result = serde_json::from_str::<BlockTraceJsonRpcResult>(&trace)
                        .map(|res| res.result)
                        .or_else(|_| serde_json::from_str::<BlockTrace>(&trace))
                        .map_err(anyhow::Error::from);
                    futures::future::ready(result)
                })
        }))
        .await
        .into_iter()
        .collect::<Result<Vec<_>, _>>()?;

        // Check if traces can be chunked
        let tx_bytes_hasher = if self.chunk_mode {
            let has_same_chain_id = traces
                .iter()
                .all(|trace| trace.chain_id == traces[0].chain_id);
            if !has_same_chain_id {
                anyhow::bail!("All traces must have the same chain id in chunk mode");
            }

            let has_seq_block_number = traces
                .windows(2)
                .all(|w| w[0].header.number.unwrap() + 1 == w[1].header.number.unwrap());
            if !has_seq_block_number {
                anyhow::bail!("All traces must have sequential block numbers in chunk mode");
            }

            Some(Rc::new(RefCell::new(Keccak::v256())))
        } else {
            None
        };

        for trace in traces.iter() {
            let fork_config = fork_config(trace.chain_id);
            utils::verify(
                trace,
                &fork_config,
                disable_checks,
                tx_bytes_hasher.clone(),
                false,
            );
=======
        for path in self.path {
            dev_info!("Reading trace from {:?}", path);

            let trace: BlockTrace = tokio::fs::read_to_string(&path).await.and_then(|trace| {
                Ok(
                    // Try to deserialize `BlockTrace` from JSON. In case of failure, try to
                    // deserialize `BlockTrace` from a JSON-RPC response that has the actual block
                    // trace nested in the value of the key "result".
                    serde_json::from_str::<BlockTrace>(&trace).or::<serde_json::Error>({
                        #[derive(serde::Deserialize, Default, Debug, Clone)]
                        pub struct BlockTraceJsonRpcResult {
                            pub result: BlockTrace,
                        }
                        Ok(serde_json::from_str::<BlockTraceJsonRpcResult>(&trace)?.result)
                    })?,
                )
            })?;

            let fork_config = fork_config(trace.chain_id);
            tokio::task::spawn_blocking(move || {
                utils::verify(trace, &fork_config, disable_checks, false)
            })
            .await??
>>>>>>> 6a9a8cf6
        }

        if self.chunk_mode {
            let chunk_info = ChunkInfo::from_block_traces(&traces);
            let mut tx_bytes_hash = [0u8; 32];
            let haser = Rc::into_inner(tx_bytes_hasher.unwrap()).unwrap();
            haser.into_inner().finalize(&mut tx_bytes_hash);
            let public_input_hash = chunk_info.public_input_hash(&tx_bytes_hash.into());
            info!("[chunk mode] public input hash: {:?}", public_input_hash);
        }

        Ok(())
    }
}<|MERGE_RESOLUTION|>--- conflicted
+++ resolved
@@ -1,12 +1,8 @@
 use clap::Args;
 use eth_types::l2_types::BlockTrace;
-<<<<<<< HEAD
 use futures::TryFutureExt;
-use stateless_block_verifier::{ChunkInfo, HardforkConfig};
+use stateless_block_verifier::{dev_info, ChunkInfo, HardforkConfig};
 use std::cell::RefCell;
-=======
-use stateless_block_verifier::{dev_info, HardforkConfig};
->>>>>>> 6a9a8cf6
 use std::path::PathBuf;
 use std::rc::Rc;
 use tiny_keccak::{Hasher, Keccak};
@@ -29,11 +25,13 @@
         fork_config: impl Fn(u64) -> HardforkConfig,
         disable_checks: bool,
     ) -> anyhow::Result<()> {
-<<<<<<< HEAD
         let traces = futures::future::join_all(self.path.into_iter().map(|path| {
             tokio::fs::read_to_string(path)
                 .map_err(anyhow::Error::from)
                 .and_then(|trace| {
+                    // Try to deserialize `BlockTrace` from JSON. In case of failure, try to
+                    // deserialize `BlockTrace` from a JSON-RPC response that has the actual block
+                    // trace nested in the value of the key "result".
                     #[derive(serde::Deserialize, Default, Debug, Clone)]
                     pub struct BlockTraceJsonRpcResult {
                         pub result: BlockTrace,
@@ -78,32 +76,7 @@
                 disable_checks,
                 tx_bytes_hasher.clone(),
                 false,
-            );
-=======
-        for path in self.path {
-            dev_info!("Reading trace from {:?}", path);
-
-            let trace: BlockTrace = tokio::fs::read_to_string(&path).await.and_then(|trace| {
-                Ok(
-                    // Try to deserialize `BlockTrace` from JSON. In case of failure, try to
-                    // deserialize `BlockTrace` from a JSON-RPC response that has the actual block
-                    // trace nested in the value of the key "result".
-                    serde_json::from_str::<BlockTrace>(&trace).or::<serde_json::Error>({
-                        #[derive(serde::Deserialize, Default, Debug, Clone)]
-                        pub struct BlockTraceJsonRpcResult {
-                            pub result: BlockTrace,
-                        }
-                        Ok(serde_json::from_str::<BlockTraceJsonRpcResult>(&trace)?.result)
-                    })?,
-                )
-            })?;
-
-            let fork_config = fork_config(trace.chain_id);
-            tokio::task::spawn_blocking(move || {
-                utils::verify(trace, &fork_config, disable_checks, false)
-            })
-            .await??
->>>>>>> 6a9a8cf6
+            )?;
         }
 
         if self.chunk_mode {
@@ -112,7 +85,7 @@
             let haser = Rc::into_inner(tx_bytes_hasher.unwrap()).unwrap();
             haser.into_inner().finalize(&mut tx_bytes_hash);
             let public_input_hash = chunk_info.public_input_hash(&tx_bytes_hash.into());
-            info!("[chunk mode] public input hash: {:?}", public_input_hash);
+            dev_info!("[chunk mode] public input hash: {:?}", public_input_hash);
         }
 
         Ok(())
