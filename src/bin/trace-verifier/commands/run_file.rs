--- conflicted
+++ resolved
@@ -1,19 +1,9 @@
 use crate::utils;
 use anyhow::bail;
 use clap::Args;
-<<<<<<< HEAD
-use eth_types::l2_types::BlockTrace;
-use eth_types::H256;
-use futures::TryFutureExt;
-use stateless_block_verifier::{ChunkInfo, EvmExecutorBuilder, HardforkConfig};
-use std::cell::RefCell;
-use std::path::PathBuf;
-use std::rc::Rc;
-=======
 use eth_types::{l2_types::BlockTrace, H256};
 use stateless_block_verifier::{ChunkInfo, EvmExecutorBuilder, HardforkConfig};
 use std::{cell::RefCell, path::PathBuf, rc::Rc};
->>>>>>> 5c5834d8
 use tiny_keccak::{Hasher, Keccak};
 use tokio::task::JoinSet;
 
@@ -51,38 +41,9 @@
             tasks.spawn(run_trace(path, fork_config, disable_checks));
         }
 
-<<<<<<< HEAD
-        if !self.chunk_mode {
-            for trace in traces.iter() {
-                let fork_config = fork_config(trace.chain_id);
-                utils::verify(trace, &fork_config, disable_checks)?;
-            }
-        } else {
-            let fork_config = HardforkConfig::default_from_chain_id(traces[0].chain_id);
-            let (chunk_info, zktrie_state) = ChunkInfo::from_block_traces(&traces);
-
-            let tx_bytes_hasher = Rc::new(RefCell::new(Keccak::v256()));
-
-            let mut executor = EvmExecutorBuilder::new()
-                .hardfork_config(fork_config)
-                .with_execute_hooks(|hooks| {
-                    let hasher = tx_bytes_hasher.clone();
-                    hooks.add_tx_rlp_handler(move |_, rlp| {
-                        hasher.borrow_mut().update(rlp);
-                    });
-                })
-                .zktrie_state(&zktrie_state)
-                .build(&traces[0]);
-            executor.handle_block(&traces[0])?;
-
-            for trace in traces[1..].iter() {
-                executor.update_db(trace, &zktrie_state);
-                executor.handle_block(trace)?;
-=======
         while let Some(task) = tasks.join_next().await {
             if let Err(err) = task? {
                 bail!("{:?}", err);
->>>>>>> 5c5834d8
             }
         }
 
