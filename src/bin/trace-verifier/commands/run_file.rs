--- conflicted
+++ resolved
@@ -1,22 +1,11 @@
 use crate::utils;
 use anyhow::bail;
 use clap::Args;
-use eth_types::l2_types::BlockTrace;
-<<<<<<< HEAD
-use eth_types::H256;
-use futures::TryFutureExt;
-use stateless_block_verifier::{dev_info, ChunkInfo, EvmExecutorBuilder, HardforkConfig};
-use std::cell::RefCell;
-use std::path::PathBuf;
-use std::rc::Rc;
+use eth_types::{l2_types::BlockTrace, H256};
+use stateless_block_verifier::{ChunkInfo, EvmExecutorBuilder, HardforkConfig};
+use std::{cell::RefCell, path::PathBuf, rc::Rc};
 use tiny_keccak::{Hasher, Keccak};
-
-use crate::utils;
-=======
-use stateless_block_verifier::HardforkConfig;
-use std::path::PathBuf;
 use tokio::task::JoinSet;
->>>>>>> d0946437
 
 #[derive(Args)]
 pub struct RunFileCommand {
@@ -28,124 +17,24 @@
     chunk_mode: bool,
 }
 
-fn deserialize_block_trace(trace: &str) -> anyhow::Result<BlockTrace> {
-    Ok(
-        // Try to deserialize `BlockTrace` from JSON. In case of failure, try to
-        // deserialize `BlockTrace` from a JSON-RPC response that has the actual block
-        // trace nested in the value of the key "result".
-        serde_json::from_str::<BlockTrace>(trace).or_else(|_| {
-            #[derive(serde::Deserialize, Default, Debug, Clone)]
-            pub struct BlockTraceJsonRpcResult {
-                pub result: BlockTrace,
-            }
-            Ok::<_, serde_json::Error>(
-                serde_json::from_str::<BlockTraceJsonRpcResult>(trace)?.result,
-            )
-        })?,
-    )
-}
-
-async fn run_trace(
-    path: PathBuf,
-    fork_config: impl Fn(u64) -> HardforkConfig,
-    disable_checks: bool,
-) -> anyhow::Result<()> {
-    let trace = tokio::fs::read_to_string(&path).await?;
-    let trace = tokio::task::spawn_blocking(move || deserialize_block_trace(&trace)).await??;
-    let fork_config = fork_config(trace.chain_id);
-    tokio::task::spawn_blocking(move || utils::verify(trace, &fork_config, disable_checks, false))
-        .await??;
-    Ok(())
-}
-
 impl RunFileCommand {
     pub async fn run(
         self,
         fork_config: impl Fn(u64) -> HardforkConfig + Send + Sync + Copy + 'static,
         disable_checks: bool,
     ) -> anyhow::Result<()> {
-<<<<<<< HEAD
-        let traces = futures::future::join_all(self.path.into_iter().map(|path| {
-            tokio::fs::read_to_string(path)
-                .map_err(anyhow::Error::from)
-                .and_then(|trace| {
-                    // Try to deserialize `BlockTrace` from JSON. In case of failure, try to
-                    // deserialize `BlockTrace` from a JSON-RPC response that has the actual block
-                    // trace nested in the value of the key "result".
-                    #[derive(serde::Deserialize, Default, Debug, Clone)]
-                    pub struct BlockTraceJsonRpcResult {
-                        pub result: BlockTrace,
-                    }
-                    let result = serde_json::from_str::<BlockTraceJsonRpcResult>(&trace)
-                        .map(|res| res.result)
-                        .or_else(|_| serde_json::from_str::<BlockTrace>(&trace))
-                        .map_err(anyhow::Error::from);
-                    futures::future::ready(result)
-                })
-        }))
-        .await
-        .into_iter()
-        .collect::<Result<Vec<_>, _>>()?;
+        if self.chunk_mode {
+            self.run_chunk(fork_config).await
+        } else {
+            self.run_traces(fork_config, disable_checks).await
+        }
+    }
 
-        // Check if traces can be chunked
-        if self.chunk_mode {
-            let has_same_chain_id = traces
-                .iter()
-                .all(|trace| trace.chain_id == traces[0].chain_id);
-            if !has_same_chain_id {
-                anyhow::bail!("All traces must have the same chain id in chunk mode");
-            }
-
-            let has_seq_block_number = traces
-                .windows(2)
-                .all(|w| w[0].header.number.unwrap() + 1 == w[1].header.number.unwrap());
-            if !has_seq_block_number {
-                anyhow::bail!("All traces must have sequential block numbers in chunk mode");
-            }
-        }
-
-        if !self.chunk_mode {
-            for trace in traces.iter() {
-                let fork_config = fork_config(trace.chain_id);
-                utils::verify(trace, &fork_config, disable_checks, false)?;
-            }
-        } else {
-            let fork_config = HardforkConfig::default_from_chain_id(traces[0].chain_id);
-            let (chunk_info, zktrie_state) = ChunkInfo::from_block_traces(&traces);
-
-            let tx_bytes_hasher = Rc::new(RefCell::new(Keccak::v256()));
-
-            let mut executor = EvmExecutorBuilder::new()
-                .hardfork_config(fork_config)
-                .with_execute_hooks(|hooks| {
-                    let hasher = tx_bytes_hasher.clone();
-                    hooks.add_tx_rlp_handler(move |_, rlp| {
-                        hasher.borrow_mut().update(rlp);
-                    });
-                })
-                .zktrie_state(&zktrie_state)
-                .build(&traces[0]);
-            executor.handle_block(&traces[0])?;
-
-            for trace in traces[1..].iter() {
-                executor.update_db(trace, &zktrie_state);
-                executor.handle_block(trace)?;
-            }
-
-            let post_state_root = executor.commit_changes();
-            if post_state_root != chunk_info.post_state_root() {
-                anyhow::bail!("post state root mismatch");
-            }
-            drop(executor);
-
-            let mut tx_bytes_hash = H256::zero();
-            let hasher = Rc::into_inner(tx_bytes_hasher).unwrap();
-            hasher.into_inner().finalize(&mut tx_bytes_hash.0);
-            let _public_input_hash = chunk_info.public_input_hash(&tx_bytes_hash);
-            dev_info!("[chunk mode] public input hash: {:?}", _public_input_hash);
-        }
-
-=======
+    async fn run_traces(
+        self,
+        fork_config: impl Fn(u64) -> HardforkConfig + Send + Sync + Copy + 'static,
+        disable_checks: bool,
+    ) -> anyhow::Result<()> {
         let mut tasks = JoinSet::new();
 
         for path in self.path.into_iter() {
@@ -158,7 +47,101 @@
             }
         }
 
->>>>>>> d0946437
         Ok(())
     }
+
+    async fn run_chunk(
+        self,
+        fork_config: impl Fn(u64) -> HardforkConfig + Send + Sync + Copy + 'static,
+    ) -> anyhow::Result<()> {
+        let traces = futures::future::join_all(self.path.iter().map(read_block_trace))
+            .await
+            .into_iter()
+            .collect::<Result<Vec<BlockTrace>, _>>()?;
+
+        let has_same_chain_id = traces
+            .iter()
+            .all(|trace| trace.chain_id == traces[0].chain_id);
+        if !has_same_chain_id {
+            bail!("All traces must have the same chain id in chunk mode");
+        }
+
+        let has_seq_block_number = traces
+            .windows(2)
+            .all(|w| w[0].header.number.unwrap() + 1 == w[1].header.number.unwrap());
+        if !has_seq_block_number {
+            bail!("All traces must have sequential block numbers in chunk mode");
+        }
+
+        let fork_config = fork_config(traces[0].chain_id);
+        let (chunk_info, zktrie_state) = ChunkInfo::from_block_traces(&traces);
+
+        let tx_bytes_hasher = Rc::new(RefCell::new(Keccak::v256()));
+
+        let mut executor = EvmExecutorBuilder::new()
+            .hardfork_config(fork_config)
+            .with_execute_hooks(|hooks| {
+                let hasher = tx_bytes_hasher.clone();
+                hooks.add_tx_rlp_handler(move |_, rlp| {
+                    hasher.borrow_mut().update(rlp);
+                });
+            })
+            .zktrie_state(&zktrie_state)
+            .build(&traces[0]);
+        executor.handle_block(&traces[0])?;
+
+        for trace in traces[1..].iter() {
+            executor.update_db(trace, &zktrie_state);
+            executor.handle_block(trace)?;
+        }
+
+        let post_state_root = executor.commit_changes();
+        if post_state_root != chunk_info.post_state_root() {
+            bail!("post state root mismatch");
+        }
+        drop(executor);
+
+        let mut tx_bytes_hash = H256::zero();
+        let hasher = Rc::into_inner(tx_bytes_hasher).unwrap();
+        hasher.into_inner().finalize(&mut tx_bytes_hash.0);
+        let _public_input_hash = chunk_info.public_input_hash(&tx_bytes_hash);
+
+        dev_info!("[chunk mode] public input hash: {:?}", _public_input_hash);
+
+        Ok(())
+    }
+}
+
+async fn read_block_trace(path: &PathBuf) -> anyhow::Result<BlockTrace> {
+    let trace = tokio::fs::read_to_string(&path).await?;
+    Ok(tokio::task::spawn_blocking(move || deserialize_block_trace(&trace)).await??)
+}
+
+fn deserialize_block_trace(trace: &str) -> anyhow::Result<BlockTrace> {
+    Ok(
+        // Try to deserialize `BlockTrace` from JSON. In case of failure, try to
+        // deserialize `BlockTrace` from a JSON-RPC response that has the actual block
+        // trace nested in the value of the key "result".
+        serde_json::from_str::<BlockTrace>(&trace).or_else(|_| {
+            #[derive(serde::Deserialize, Default, Debug, Clone)]
+            pub struct BlockTraceJsonRpcResult {
+                pub result: BlockTrace,
+            }
+            Ok::<_, serde_json::Error>(
+                serde_json::from_str::<BlockTraceJsonRpcResult>(&trace)?.result,
+            )
+        })?,
+    )
+}
+
+async fn run_trace(
+    path: PathBuf,
+    fork_config: impl Fn(u64) -> HardforkConfig,
+    disable_checks: bool,
+) -> anyhow::Result<()> {
+    let trace = read_block_trace(&path).await?;
+    let fork_config = fork_config(trace.chain_id);
+    tokio::task::spawn_blocking(move || utils::verify(&trace, &fork_config, disable_checks, false))
+        .await??;
+    Ok(())
 }