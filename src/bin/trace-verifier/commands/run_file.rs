use clap::Args;
use eth_types::l2_types::BlockTrace;
<<<<<<< HEAD
use futures::TryFutureExt;
use stateless_block_verifier::{ChunkInfo, HardforkConfig};
=======
use eth_types::H256;
use futures::TryFutureExt;
use stateless_block_verifier::{dev_info, ChunkInfo, EvmExecutorBuilder, HardforkConfig};
>>>>>>> af6f8baa
use std::cell::RefCell;
use std::path::PathBuf;
use std::rc::Rc;
use tiny_keccak::{Hasher, Keccak};
<<<<<<< HEAD
=======

use crate::utils;
>>>>>>> af6f8baa

#[derive(Args)]
pub struct RunFileCommand {
    /// Path to the trace file
    #[arg(default_value = "trace.json")]
    path: Vec<PathBuf>,
    /// Chunk mode
    #[arg(short, long)]
    chunk_mode: bool,
}

impl RunFileCommand {
    pub async fn run(
        self,
        fork_config: impl Fn(u64) -> HardforkConfig,
        disable_checks: bool,
    ) -> anyhow::Result<()> {
        let traces = futures::future::join_all(self.path.into_iter().map(|path| {
            tokio::fs::read_to_string(path)
                .map_err(anyhow::Error::from)
                .and_then(|trace| {
<<<<<<< HEAD
=======
                    // Try to deserialize `BlockTrace` from JSON. In case of failure, try to
                    // deserialize `BlockTrace` from a JSON-RPC response that has the actual block
                    // trace nested in the value of the key "result".
>>>>>>> af6f8baa
                    #[derive(serde::Deserialize, Default, Debug, Clone)]
                    pub struct BlockTraceJsonRpcResult {
                        pub result: BlockTrace,
                    }
                    let result = serde_json::from_str::<BlockTraceJsonRpcResult>(&trace)
                        .map(|res| res.result)
                        .or_else(|_| serde_json::from_str::<BlockTrace>(&trace))
                        .map_err(anyhow::Error::from);
                    futures::future::ready(result)
                })
        }))
        .await
        .into_iter()
        .collect::<Result<Vec<_>, _>>()?;

        // Check if traces can be chunked
<<<<<<< HEAD
        let tx_bytes_hasher = if self.chunk_mode {
=======
        if self.chunk_mode {
>>>>>>> af6f8baa
            let has_same_chain_id = traces
                .iter()
                .all(|trace| trace.chain_id == traces[0].chain_id);
            if !has_same_chain_id {
                anyhow::bail!("All traces must have the same chain id in chunk mode");
            }

            let has_seq_block_number = traces
                .windows(2)
                .all(|w| w[0].header.number.unwrap() + 1 == w[1].header.number.unwrap());
            if !has_seq_block_number {
                anyhow::bail!("All traces must have sequential block numbers in chunk mode");
            }
<<<<<<< HEAD

            Some(Rc::new(RefCell::new(Keccak::v256())))
        } else {
            None
        };

        for trace in traces.iter() {
            let fork_config = fork_config(trace.chain_id);
            utils::verify(
                trace,
                &fork_config,
                disable_checks,
                tx_bytes_hasher.clone(),
                false,
            );
        }

        if self.chunk_mode {
            let chunk_info = ChunkInfo::from_block_traces(&traces);
            let mut tx_bytes_hash = [0u8; 32];
            let haser = Rc::into_inner(tx_bytes_hasher.unwrap()).unwrap();
            haser.into_inner().finalize(&mut tx_bytes_hash);
            let public_input_hash = chunk_info.public_input_hash(&tx_bytes_hash.into());
            info!("[chunk mode] public input hash: {:?}", public_input_hash);
=======
        }

        if !self.chunk_mode {
            for trace in traces.iter() {
                let fork_config = fork_config(trace.chain_id);
                utils::verify(trace, &fork_config, disable_checks, false)?;
            }
        } else {
            let fork_config = HardforkConfig::default_from_chain_id(traces[0].chain_id);
            let (chunk_info, zktrie_state) = ChunkInfo::from_block_traces(&traces);

            let tx_bytes_hasher = Rc::new(RefCell::new(Keccak::v256()));

            let mut executor = EvmExecutorBuilder::new()
                .hardfork_config(fork_config)
                .with_execute_hooks(|hooks| {
                    let hasher = tx_bytes_hasher.clone();
                    hooks.add_tx_rlp_handler(move |_, rlp| {
                        hasher.borrow_mut().update(rlp);
                    });
                })
                .zktrie_state(&zktrie_state)
                .build(&traces[0]);
            executor.handle_block(&traces[0])?;

            for (idx, trace) in traces[1..].iter().enumerate() {
                executor.update_db(trace, &zktrie_state);
                executor.handle_block(trace)?;
            }

            let post_state_root = executor.commit_changes();
            if post_state_root != chunk_info.post_state_root() {
                anyhow::bail!("post state root mismatch");
            }
            drop(executor);

            let mut tx_bytes_hash = H256::zero();
            let hasher = Rc::into_inner(tx_bytes_hasher).unwrap();
            hasher.into_inner().finalize(&mut tx_bytes_hash.0);
            let public_input_hash = chunk_info.public_input_hash(&tx_bytes_hash);
            dev_info!("[chunk mode] public input hash: {:?}", public_input_hash);
>>>>>>> af6f8baa
        }

        Ok(())
    }
}<|MERGE_RESOLUTION|>--- conflicted
+++ resolved
@@ -1,22 +1,14 @@
 use clap::Args;
 use eth_types::l2_types::BlockTrace;
-<<<<<<< HEAD
-use futures::TryFutureExt;
-use stateless_block_verifier::{ChunkInfo, HardforkConfig};
-=======
 use eth_types::H256;
 use futures::TryFutureExt;
 use stateless_block_verifier::{dev_info, ChunkInfo, EvmExecutorBuilder, HardforkConfig};
->>>>>>> af6f8baa
 use std::cell::RefCell;
 use std::path::PathBuf;
 use std::rc::Rc;
 use tiny_keccak::{Hasher, Keccak};
-<<<<<<< HEAD
-=======
 
 use crate::utils;
->>>>>>> af6f8baa
 
 #[derive(Args)]
 pub struct RunFileCommand {
@@ -38,12 +30,9 @@
             tokio::fs::read_to_string(path)
                 .map_err(anyhow::Error::from)
                 .and_then(|trace| {
-<<<<<<< HEAD
-=======
                     // Try to deserialize `BlockTrace` from JSON. In case of failure, try to
                     // deserialize `BlockTrace` from a JSON-RPC response that has the actual block
                     // trace nested in the value of the key "result".
->>>>>>> af6f8baa
                     #[derive(serde::Deserialize, Default, Debug, Clone)]
                     pub struct BlockTraceJsonRpcResult {
                         pub result: BlockTrace,
@@ -60,11 +49,7 @@
         .collect::<Result<Vec<_>, _>>()?;
 
         // Check if traces can be chunked
-<<<<<<< HEAD
-        let tx_bytes_hasher = if self.chunk_mode {
-=======
         if self.chunk_mode {
->>>>>>> af6f8baa
             let has_same_chain_id = traces
                 .iter()
                 .all(|trace| trace.chain_id == traces[0].chain_id);
@@ -78,32 +63,6 @@
             if !has_seq_block_number {
                 anyhow::bail!("All traces must have sequential block numbers in chunk mode");
             }
-<<<<<<< HEAD
-
-            Some(Rc::new(RefCell::new(Keccak::v256())))
-        } else {
-            None
-        };
-
-        for trace in traces.iter() {
-            let fork_config = fork_config(trace.chain_id);
-            utils::verify(
-                trace,
-                &fork_config,
-                disable_checks,
-                tx_bytes_hasher.clone(),
-                false,
-            );
-        }
-
-        if self.chunk_mode {
-            let chunk_info = ChunkInfo::from_block_traces(&traces);
-            let mut tx_bytes_hash = [0u8; 32];
-            let haser = Rc::into_inner(tx_bytes_hasher.unwrap()).unwrap();
-            haser.into_inner().finalize(&mut tx_bytes_hash);
-            let public_input_hash = chunk_info.public_input_hash(&tx_bytes_hash.into());
-            info!("[chunk mode] public input hash: {:?}", public_input_hash);
-=======
         }
 
         if !self.chunk_mode {
@@ -145,7 +104,6 @@
             hasher.into_inner().finalize(&mut tx_bytes_hash.0);
             let public_input_hash = chunk_info.public_input_hash(&tx_bytes_hash);
             dev_info!("[chunk mode] public input hash: {:?}", public_input_hash);
->>>>>>> af6f8baa
         }
 
         Ok(())
