--- conflicted
+++ resolved
@@ -92,19 +92,8 @@
                             l2_trace.header.hash.unwrap()
                         );
 
-<<<<<<< HEAD
-                        let success = tokio::task::spawn_blocking(move || {
-                            utils::verify(
-                                &l2_trace,
-                                &fork_config,
-                                disable_checks,
-                                None,
-                                is_log_error,
-                            )
-=======
                         if let Err(err) = tokio::task::spawn_blocking(move || {
                             utils::verify(&l2_trace, &fork_config, disable_checks, is_log_error)
->>>>>>> af6f8baa
                         })
                         .await?
                         {
