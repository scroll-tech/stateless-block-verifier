use clap::Args;
use eth_types::l2_types::BlockTrace;
use ethers_providers::{Http, Middleware, Provider};
use futures::future::OptionFuture;
use stateless_block_verifier::{dev_error, dev_info, HardforkConfig};
use std::path::PathBuf;
use std::str::FromStr;
use std::sync::Arc;
use tokio::io::AsyncWriteExt;
use tokio::sync::Mutex;
use url::Url;

use crate::utils;

#[derive(Args)]
pub struct RunRpcCommand {
    /// RPC URL
    #[arg(short, long, default_value = "http://localhost:8545")]
    url: Url,
    /// Start Block number
    #[arg(short, long, default_value = "latest")]
    start_block: StartBlockSpec,
    /// End block number
    #[arg(short, long)]
    end_block: Option<u64>,
    /// parallel worker count
    #[arg(short = 'j', long, default_value = "1")]
    parallel: usize,
    /// Do not exit on verification failure, log the error and continue
    #[arg(short, long)]
    log_error: Option<PathBuf>,
    /// Path to a file containing a list of blocks separated by newlines to verify
    #[arg(
        short,
        long,
        conflicts_with = "start_block",
        conflicts_with = "end_block"
    )]
    block_list: Option<PathBuf>,
}

#[derive(Debug, Copy, Clone)]
pub enum StartBlockSpec {
    Latest,
    Number(u64),
}

impl RunRpcCommand {
    pub async fn run(
        self,
        fork_config: impl Fn(u64) -> HardforkConfig,
        disable_checks: bool,
    ) -> anyhow::Result<()> {
        dev_info!("Running RPC command with url: {}", self.url);
        let provider = Provider::new(Http::new(self.url));

        let chain_id = provider.get_chainid().await?.as_u64();
        let fork_config = fork_config(chain_id);

        let start_block = match self.start_block {
            StartBlockSpec::Latest => provider.get_block_number().await?.as_u64(),
            StartBlockSpec::Number(n) => n,
        };

        let mut current_block = start_block;

        let (tx, rx) = async_channel::bounded(self.parallel);

        let error_log = OptionFuture::from(self.log_error.as_ref().map(tokio::fs::File::create))
            .await
            .transpose()?
            .map(|f| Arc::new(Mutex::new(f)));

        let handles = {
            let mut handles = Vec::with_capacity(self.parallel);
            for _idx in 0..self.parallel {
                let _provider = provider.clone();
                let rx = rx.clone();
                let is_log_error = error_log.is_some();
                let error_log = error_log.clone();
                let handle = tokio::spawn(async move {
                    while let Ok(block_number) = rx.recv().await {
                        let l2_trace: BlockTrace = _provider
                            .request(
                                "scroll_getBlockTraceByNumberOrHash",
                                [format!("0x{:x}", block_number)],
                            )
                            .await?;

                        dev_info!(
                            "worker#{_idx}: load trace for block #{block_number}({})",
                            l2_trace.header.hash.unwrap()
                        );

                        if let Err(_err) = tokio::task::spawn_blocking(move || {
<<<<<<< HEAD
                            utils::verify(&l2_trace, &fork_config, disable_checks, is_log_error)
=======
                            utils::verify(l2_trace, &fork_config, disable_checks, is_log_error)
>>>>>>> d0946437
                        })
                        .await?
                        {
                            if let Some(error_log) = error_log.as_ref() {
                                let mut guard = error_log.lock().await;
                                guard
                                    .write_all(format!("{block_number}\n").as_bytes())
                                    .await?;
                            } else {
                                dev_error!("Error verifying block #{}: {:?}", block_number, _err);
                                std::process::exit(-1);
                            }
                        }
                    }
                    Ok::<_, anyhow::Error>(())
                });
                handles.push(handle);
            }
            handles
        };

        if let Some(block_list) = self.block_list {
            let block_list = tokio::fs::read_to_string(block_list).await?;
            for line in block_list.lines() {
                let block_number = line.trim().parse()?;
                tx.send(block_number).await?;
            }
        } else {
            loop {
                // exit when we reach the end block, or infinitely if no end block is specified
                if let Some(end_block) = self.end_block {
                    if current_block > end_block {
                        break;
                    }
                } else if current_block % 10 == 0 {
                    dev_info!(
                        "distance to latest block: {}",
                        provider.get_block_number().await?.as_u64() - current_block
                    );
                }

                tx.send(current_block).await?;
                current_block += 1;

                let mut exponential_backoff = 1;
                while provider.get_block_number().await?.as_u64() < current_block {
                    if exponential_backoff == 1 {
                        dev_info!("waiting for block #{}", current_block);
                    }
                    tokio::time::sleep(tokio::time::Duration::from_secs(exponential_backoff)).await;
                    exponential_backoff *= 2;
                }
            }
        }

        tx.close();
        drop(tx);
        for handle in handles {
            handle.await??;
        }

        Ok(())
    }
}

impl FromStr for StartBlockSpec {
    type Err = <u64 as FromStr>::Err;

    fn from_str(s: &str) -> Result<Self, Self::Err> {
        match s {
            "latest" => Ok(StartBlockSpec::Latest),
            s => Ok(StartBlockSpec::Number(s.parse()?)),
        }
    }
}<|MERGE_RESOLUTION|>--- conflicted
+++ resolved
@@ -2,7 +2,7 @@
 use eth_types::l2_types::BlockTrace;
 use ethers_providers::{Http, Middleware, Provider};
 use futures::future::OptionFuture;
-use stateless_block_verifier::{dev_error, dev_info, HardforkConfig};
+use stateless_block_verifier::HardforkConfig;
 use std::path::PathBuf;
 use std::str::FromStr;
 use std::sync::Arc;
@@ -93,11 +93,7 @@
                         );
 
                         if let Err(_err) = tokio::task::spawn_blocking(move || {
-<<<<<<< HEAD
                             utils::verify(&l2_trace, &fork_config, disable_checks, is_log_error)
-=======
-                            utils::verify(l2_trace, &fork_config, disable_checks, is_log_error)
->>>>>>> d0946437
                         })
                         .await?
                         {
