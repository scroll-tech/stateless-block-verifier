--- conflicted
+++ resolved
@@ -1,9 +1,6 @@
 #[cfg(feature = "dev")]
 #[macro_use]
 extern crate tracing;
-#[macro_use]
-extern crate stateless_block_verifier;
-
 #[macro_use]
 extern crate stateless_block_verifier;
 
@@ -51,16 +48,12 @@
 
     let cmd = Cli::parse();
 
-<<<<<<< HEAD
     #[cfg(feature = "metrics")]
     if cmd.metrics {
         stateless_block_verifier::metrics::start_metrics_server(cmd.metrics_addr);
     }
 
-    let get_fork_config = |chain_id: u64| {
-=======
     let get_fork_config = move |chain_id: u64| {
->>>>>>> 5c5834d8
         let mut config = HardforkConfig::default_from_chain_id(chain_id);
 
         dev_info!("Using hardfork config: {:?}", config);
