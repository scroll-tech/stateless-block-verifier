--- conflicted
+++ resolved
@@ -9,21 +9,12 @@
 #[macro_use]
 extern crate tracing;
 
-<<<<<<< HEAD
-mod chunk;
-mod database;
-mod executor;
-mod hardfork;
-mod marcos;
-/// Utilities
-pub mod utils;
-
-pub use chunk::ChunkInfo;
-=======
 mod macros;
 
+mod chunk;
+pub use chunk::ChunkInfo;
+
 mod database;
->>>>>>> 6a9a8cf6
 pub use database::ReadOnlyDB;
 
 mod error;
